--- conflicted
+++ resolved
@@ -1,6 +1,6 @@
 // Copyright (c) 2021 Quark Container Authors
 //
-// Licensed under the Apache License, Version 2.0 (the "License");
+// Licensed un&der the Apache License, Version 2.0 (the "License");
 // you may not use this file except in compliance with the License.
 // You may obtain a copy of the License at
 //
@@ -63,7 +63,8 @@
 
         let isK8s = false;
         if !isK8s {
-            let lab1ip = u32::from(Ipv4Addr::from_str("10.218.233.29").unwrap()).to_be();
+            let lab1ip = u32::from(Ipv4Addr::from_str("172.16.1.43").unwrap()).to_be();
+            debug!("CtrlInfo::default, lab1ip: {}", lab1ip);
             let node = Node {
                 hostname: String::from("lab 1"),
                 ipAddr: lab1ip,
@@ -87,13 +88,8 @@
             }),
             //134654144 -> 100733100
             podIpInfo: Mutex::new(HashMap::from_iter([(
-<<<<<<< HEAD
-                u32::from(Ipv4Addr::from_str("30.0.0.5").unwrap()).to_be(),
-                (u32::from(Ipv4Addr::from_str("10.218.233.29").unwrap()).to_be()),
-=======
                 u32::from(Ipv4Addr::from_str("192.168.6.8").unwrap()).to_le(),
                 (u32::from(Ipv4Addr::from_str("172.16.1.43").unwrap()).to_be()),
->>>>>>> 7f2654b5
             )])),
             fds: Mutex::new(HashMap::new()),
             hostname: Mutex::new(String::new()),
@@ -137,7 +133,9 @@
         let mut set: HashSet<u32> = HashSet::new();
         let timestamp = self.timestamp_get();
         for (_, node) in self.nodes.lock().iter() {
+            debug!("get_node_ips_for_connecting, node: {:?}", node);
             if node.timestamp < timestamp {
+                debug!("get_node_ips_for_connecting, node.ipAddr: {}", node.ipAddr);
                 set.insert(node.ipAddr);
             }
         }
@@ -166,6 +164,7 @@
     }
 
     pub fn node_get(&self, ip: u32) -> Node {
+        debug!("node_get, ip: {}", ip);
         self.nodes.lock().get(&ip).unwrap().clone()
     }
 }
