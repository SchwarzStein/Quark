--- conflicted
+++ resolved
@@ -431,48 +431,6 @@
                 let mut dstIpAddr = msg.dstIpAddr;
                 let mut dstPort = msg.dstPort;
                 if RDMA_CTLINFO.IsEgress(dstIpAddr) {
-<<<<<<< HEAD
-                    // TODO: Handle egress traffic
-                }
-                // error!("RDMAConnectUsingPodId: Connect to ip {} port {}", dstIpAddr, dstPort);
-                match RDMA_CTLINFO.IsService(dstIpAddr, &dstPort) {
-                    None => {}
-                    Some(ipWithPort) => {
-                        println!(
-                            "The traffic is connecting to a service. Change the connection to {:?}",
-                            ipWithPort
-                        );
-                        dstIpAddr = ipWithPort.ip;
-                        dstPort = ipWithPort.port.port;
-                    }
-                }
-                match RDMA_CTLINFO.get_node_ip_by_pod_ip(&dstIpAddr) {
-                    Some(nodeIpAddr) => {
-                        let conns = RDMA_SRV.conns.lock();
-                        let rdmaConn = conns.get(&nodeIpAddr).unwrap();
-                        let rdmaChannel = self.CreateClientRDMAChannel(
-                            &RDMAConnectReq {
-                                sockfd: msg.sockfd,
-                                dstIpAddr: dstIpAddr,
-                                dstPort: dstPort,
-                                srcIpAddr: ipAddr.to_be(),
-                                srcPort: msg.srcPort,
-                            },
-                            rdmaConn.clone(),
-                        );
-
-                        RDMA_SRV
-                            .channels
-                            .lock()
-                            .insert(rdmaChannel.localId, rdmaChannel.clone());
-
-                        let connectReqeust = rdmaChannel.CreateConnectRequest(msg.sockfd);
-                        rdmaConn
-                            .ctrlChan
-                            .lock()
-                            .SendControlMsg(ControlMsgBody::ConnectRequest(connectReqeust));
-                        // .expect("fail to send msg");
-=======
                     self.SendControlMsgInternal(msg.sockfd, RDMA_CTLINFO.localIp_get(),ipAddr.to_be(), msg.srcPort, dstIpAddr, dstPort);
                 } else {
                     // error!("RDMAConnectUsingPodId: Connect to ip {} port {}", dstIpAddr, dstPort);
@@ -483,7 +441,6 @@
                             dstIpAddr = ipWithPort.ip;
                             dstPort = ipWithPort.port.port;
                         },
->>>>>>> 86c2388b
                     }
                     match RDMA_CTLINFO.get_node_ip_by_pod_ip(&dstIpAddr) {
                         Some(nodeIpAddr) => {
