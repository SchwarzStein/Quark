--- conflicted
+++ resolved
@@ -25,11 +25,8 @@
 pub mod time;
 pub mod uringMgr;
 pub mod nvidia;
-<<<<<<< HEAD
 pub mod tsot_agent;
-=======
 pub mod xpu;
->>>>>>> 1e8471fa
 
 use core::arch::asm;
 use core::sync::atomic;
