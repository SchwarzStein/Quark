--- conflicted
+++ resolved
@@ -260,11 +260,9 @@
         let data = _CNTKCTL_EL1_DEFAULT;
         self.vcpu.set_one_reg(_KVM_ARM64_REGS_CNTKCTL_EL1, data).map_err(|e| Error::SysError(e.errno()))?;
         // cpacr_el1
-<<<<<<< HEAD
-=======
         // NOTE: FPEN[21:20] - Do not cause instructions related
         //                     to FP registers to be trapped.
->>>>>>> 57d88c1e
+
         let data = (3 << 20);
         self.vcpu.set_one_reg(_KVM_ARM64_REGS_CPACR_EL1, data).map_err(|e| Error::SysError(e.errno()))?;
         // sctlr_el1
