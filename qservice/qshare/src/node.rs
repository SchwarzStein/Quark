// Copyright (c) 2023 Quark Container Authors
//
// Licensed under the Apache License, Version 2.0 (the "License");
// you may not use this file except in compliance with the License.
// You may obtain a copy of the License at
//
//     http://www.apache.org/licenses/LICENSE-2.0
//
// Unless required by applicable law or agreed to in writing, software
// distributed under the License is distributed on an "AS IS" BASIS,
// WITHOUT WARRANTIES OR CONDITIONS OF ANY KIND, either express or implied.
// See the License for the specific language governing permissions and
// limitations under the License.

use k8s_openapi::api::core::v1::Volume;
use serde::{Deserialize, Serialize};
use std::ops::Deref;
use std::{collections::BTreeMap, sync::Arc, time::SystemTime};

use crate::cadvisor_types::MachineInfo;
use crate::common::*;
use crate::k8s;
use crate::metastore::data_obj::{DataObject, DataObjectInner};

#[derive(Clone, Debug, Default, Serialize, Deserialize)]
pub struct NodeSystemInfo {
    /// The Architecture reported by the node
    pub architecture: String,

    /// ContainerRuntime Version reported by the node through runtime remote API (e.g. containerd://1.4.2).
    pub container_runtime_version: String,

    /// Kernel Version reported by the node from 'uname -r' (e.g. 3.16.0-0.bpo.4-amd64).
    pub kernel_version: String,

    /// MachineID reported by the node. For unique machine identification in the cluster this field is preferred. Learn more from man(5) machine-id: http://man7.org/linux/man-pages/man5/machine-id.5.html
    pub machine_id: String,

    /// The Operating System reported by the node
    pub operating_system: String,

    /// OS Image reported by the node from /etc/os-release (e.g. Debian GNU/Linux 7 (wheezy)).
    pub os_image: String,

    pub system_uuid: String,

    pub boot_id: String,
}

#[derive(Clone, Debug, Default, PartialEq, Serialize, Deserialize)]
pub struct NodeAddress {
    /// The node address.
    pub address: String,

    /// Node address type, one of Hostname, ExternalIP or InternalIP.
    pub type_: String,
}

// CPU, in cores. (500m = .5 cores)
pub const ResourceCPU: &str = "cpu";
// Memory, in bytes. (500Gi = 500GiB = 500 * 1024 * 1024 * 1024)
pub const ResourceMemory: &str = "memory";
// Volume size, in bytes (e,g. 5Gi = 5GiB = 5 * 1024 * 1024 * 1024)
pub const ResourceStorage: &str = "storage";
// Local ephemeral storage, in bytes. (500Gi = 500GiB = 500 * 1024 * 1024 * 1024)
// The resource name for ResourceEphemeralStorage is alpha and it can change across releases.
pub const ResourceEphemeralStorage: &str = "ephemeral-storage";

#[derive(Clone, Debug, Default, PartialEq, Serialize, Deserialize)]
pub struct Quantity(pub i64);

/// NodeCondition contains condition information for a node.
#[derive(Clone, Debug, Default, PartialEq, Serialize, Deserialize)]
pub struct NodeCondition {
    /// Last time we got an update on a given condition.
    pub last_heartbeat_time: Option<SystemTime>,

    /// Last time the condition transit from one status to another.
    pub last_transition_time: Option<SystemTime>,

    /// Human readable message indicating details about last transition.
    pub message: Option<String>,

    /// (brief) reason for the condition's last transition.
    pub reason: Option<String>,

    /// Status of the condition, one of True, False, Unknown.
    pub status: String,

    /// Type of node condition.
    pub type_: String,
}

#[derive(Clone, Debug, Default, PartialEq, Serialize, Deserialize)]
pub struct ContainerImage {
    /// Names by which this image is known. e.g. \["kubernetes.example/hyperkube:v1.0.7", "cloud-vendor.registry.example/cloud-vendor/hyperkube:v1.0.7"\]
    pub names: Vec<String>,

    /// The size of the image in bytes.
    pub size_bytes: i64,
}

/// ObjectMeta is metadata that all persisted resources must have, which includes all objects users must create.
#[derive(Clone, Debug, Default, PartialEq, Serialize, Deserialize)]
pub struct ObjectMeta {
    pub name: String,
    pub namespace: String,
    pub uid: String,
    pub resource_version: String,
    pub labels: BTreeMap<String, String>,
    /// Annotations is an unstructured key value map stored with a resource that may be set by external tools to store and retrieve arbitrary metadata. They are not queryable and should be preserved when modifying objects. More info: http://kubernetes.io/docs/user-guide/annotations
    pub annotations: BTreeMap<String, String>,
}

#[derive(Clone, Debug, Serialize, Deserialize)]
pub struct Node {
    /////////////// metadata //////////////////////////
    pub name: String,
    pub tenant: String,
    pub namespace: String,
    pub uid: String,
    pub resource_version: String,
    pub labels: BTreeMap<String, String>,
    /// Annotations is an unstructured key value map stored with a resource that may be set by external tools to store and retrieve arbitrary metadata. They are not queryable and should be preserved when modifying objects. More info: http://kubernetes.io/docs/user-guide/annotations
    pub annotations: BTreeMap<String, String>,

    //////////////// spec ////////////////////
    pub node_ip: String,

    /// PodCIDR represents the pod IP range assigned to the node.
    pub pod_cidr: String,

    /// Unschedulable controls node schedulability of new pods. By default, node is schedulable. More info: https://kubernetes.io/docs/concepts/nodes/node/#manual-node-administration
    pub unschedulable: bool,

    //pub spec: NodeDef,
    pub status: NodeStatus,
}

impl Node {
    pub fn NodeId(&self) -> String {
        return format!("{}/{}", &self.namespace, &self.name);
    }

    pub fn ToString(&self) -> String {
        return serde_json::to_string_pretty(self).unwrap();
    }
}

#[derive(Clone, Debug, Default, Serialize, Deserialize)]
pub struct NodeDef {
    pub node_ip: String,

    /// PodCIDR represents the pod IP range assigned to the node.
    pub pod_cidr: String,

    /// Unschedulable controls node schedulability of new pods. By default, node is schedulable. More info: https://kubernetes.io/docs/concepts/nodes/node/#manual-node-administration
    pub unschedulable: bool,
}

/// NodeStatus is information about the current status of a node.
#[derive(Clone, Debug, Default, Serialize, Deserialize)]
pub struct NodeStatus {
    pub phase: String,

    /// List of addresses reachable to the node
    pub addresses: Vec<NodeAddress>,

    /// Allocatable represents the resources of a node that are available for scheduling. Defaults to Capacity.
    pub allocatable: BTreeMap<String, Quantity>,

    /// Capacity represents the total resources of a node
    pub capacity: std::collections::BTreeMap<String, Quantity>,

    /// Conditions is an array of current observed node conditions.
    pub conditions: Vec<NodeCondition>,

    // pub config: QletConfig,
    /// List of container images on this node
    pub images: Vec<ContainerImage>,

    /// Set of ids/uuids to uniquely identify the node
    pub node_info: NodeSystemInfo,
    // /// List of volumes that are attached to the node.
    // pub volumes_attached: Option<Vec<crate::api::core::v1::AttachedVolume>>,

    // /// List of attachable volumes in use (mounted) by the node.
    // pub volumes_in_use: Option<Vec<String>>,
}

pub fn ResourceListFromMachineInfo(info: &Arc<MachineInfo>) -> BTreeMap<String, Quantity> {
    let mut map = BTreeMap::new();
    map.insert(
        ResourceCPU.to_string(),
        Quantity(info.NumCores as i64 * 1000),
    );
    map.insert(
        ResourceMemory.to_string(),
        Quantity(info.MemoryCapacity as i64),
    );
    return map;
}

#[derive(Clone, Debug)]
pub struct NodeInfo {
    /// The Architecture reported by the node
    pub architecture: String,

    /// Boot ID reported by the node.
    pub boot_id: String,

    /// ContainerRuntime Version reported by the node through runtime remote API (e.g. containerd://1.4.2).
    pub container_runtime_version: String,

    /// Kernel Version reported by the node from 'uname -r' (e.g. 3.16.0-0.bpo.4-amd64).
    pub kernel_version: String,

    /// MachineID reported by the node. For unique machine identification in the cluster this field is preferred. Learn more from man(5) machine-id: http://man7.org/linux/man-pages/man5/machine-id.5.html
    pub machine_id: String,

    /// The Operating System reported by the node
    pub operating_system: String,

    //// SystemUUID reported by the node. For unique machine identification MachineID is preferred. This field is specific to Red Hat hosts https://access.redhat.com/documentation/en-us/red_hat_subscription_management/1/html/rhsm/uuid
    pub system_uuid: String,

    /// Capacity represents the total resources of a node
    pub capacity: std::collections::BTreeMap<String, Quantity>,
}

impl NodeInfo {
    pub fn NewFromCadvisorInfo(info: &MachineInfo) -> Self {
        let mut map = BTreeMap::new();
        map.insert(
            ResourceCPU.to_string(),
            Quantity(info.NumCores as i64 * 1000),
        );
        map.insert(
            ResourceMemory.to_string(),
            Quantity(info.MemoryCapacity as i64),
        );

        return Self {
            architecture: "amd64".to_owned(),
            boot_id: info.BootID.clone(),
            container_runtime_version: "".to_owned(), // todo:...
            kernel_version: "".to_owned(),            // todo:...
            machine_id: info.MachineID.clone(),
            operating_system: "linux".to_owned(),
            system_uuid: info.SystemUUID.clone(),
            capacity: map,
        };
    }
}

pub struct QNodeInner {}
<<<<<<< HEAD

pub enum FuncDef {
    PythonFuncDef(PythonFuncDef),
}

pub struct PythonFuncDef {
    pub environment: String,
    pub envs: Vec<(String, String)>,
    pub workingDir: Option<String>,
    pub funcName: String,
    pub initArgments: String,

    pub resourceReq: BTreeMap<String, Quantity>,
}
=======
>>>>>>> 2c47f3b7

pub struct Environment {
    pub image: String,
    pub envs: BTreeMap<String, String>,
    pub commands: Vec<String>,
    pub args: Vec<String>,
    pub working_dir: String,
    pub volume_mounts: Vec<VolumeMount>,

    pub overhead: BTreeMap<String, Quantity>,
}

pub struct EnvDeployment {
    pub environment: String,
    pub resource: BTreeMap<String, Quantity>,
}

pub struct FuncServiceSpec {
    pub environments: BTreeMap<String, Environment>,
    pub functions: BTreeMap<String, FuncDef>,
    pub httpEntryFunc: String, // entry function name
}

pub struct FuncServiceDeployConfig {
    pub envDeployments: BTreeMap<String, EnvDeployment>, // envDeployName --> EnvDeployment
    pub funcMapping: BTreeMap<String, String>,           // funcName --> PodName
}

pub struct FuncServiceDeployment {
    pub envDeployments: BTreeMap<String, PodDef>, // podname --> PodDef
}

pub struct FuncServiceInstance {}

#[derive(Default, Debug, Serialize, Deserialize, Clone)]
pub struct PodDef {
    pub tenant: String,
    pub namespace: String,
    pub name: String,
    pub uid: String,
    pub resource_version: String,
    pub labels: BTreeMap<String, String>,
    pub annotations: BTreeMap<String, String>,

    pub init_containers: Vec<ContainerDef>,
    pub containers: Vec<ContainerDef>,
    pub volumes: Vec<Volume>,
    pub host_network: bool,
    pub host_name: String,
    pub host_ipc: bool,
    pub host_pid: bool,
    pub share_process_namespace: bool,
    pub overhead: BTreeMap<String, Quantity>,
    pub deletion_timestamp: Option<SystemTime>,
    pub deletion_grace_period_seconds: Option<i32>,
    pub termination_grace_period_seconds: Option<i32>,
    pub runtime_class_name: Option<String>,
    pub security_context: Option<k8s::PodSecurityContext>,
    pub ipAddr: u32,

    pub status: PodStatus,
}

impl PodDef {
    pub const KEY: &'static str = "pod";

    pub fn PodId(&self) -> String {
        return format!("{}/{}/{}", &self.tenant, &self.namespace, &self.name);
    }

    pub fn PodNamespace(&self) -> String {
        return format!("{}/{}", &self.tenant, &self.namespace);
    }

    pub fn ToString(&self) -> String {
        return serde_json::to_string_pretty(self).unwrap();
    }

    pub fn FromDataObject(obj: DataObject) -> Result<Self> {
        let spec = match serde_json::from_str::<Self>(&obj.data) {
            Err(e) => {
                return Err(Error::CommonError(format!(
                    "FuncPackageSpec::FromDataObject {:?}",
                    e
                )))
            }
            Ok(s) => s,
        };
        return Ok(spec);
    }

    pub fn DataObject(&self) -> DataObject {
        let inner = DataObjectInner {
            kind: Self::KEY.to_owned(),
            tenant: self.tenant.clone(),
            namespace: self.namespace.clone(),
            name: self.name.clone(),
            data: serde_json::to_string_pretty(&self).unwrap(),
            ..Default::default()
        };

        return inner.into();
    }
}

#[derive(Debug, Default, Clone)]
pub struct PodDefBox(Arc<PodDef>);

impl Deref for PodDefBox {
    type Target = Arc<PodDef>;

    fn deref(&self) -> &Arc<PodDef> {
        &self.0
    }
}

impl From<PodDef> for PodDefBox {
    fn from(item: PodDef) -> Self {
        return Self(Arc::new(item));
    }
}

#[derive(Clone, Debug, PartialEq, Serialize, Deserialize)]
pub struct PodCondition {
    /// Last time we probed the condition.
    pub last_probe_time: SystemTime,

    /// Last time the condition transitioned from one status to another.
    pub last_transition_time: SystemTime,

    /// Human-readable message indicating details about last transition.
    pub message: String,

    /// Unique, one-word, CamelCase reason for the condition's last transition.
    pub reason: String,

    /// Status is the status of the condition. Can be True, False, Unknown. More info: https://kubernetes.io/docs/concepts/workloads/pods/pod-lifecycle#pod-conditions
    pub status: String,

    /// Type is the type of the condition. More info: https://kubernetes.io/docs/concepts/workloads/pods/pod-lifecycle#pod-conditions
    pub type_: String,
}

#[derive(Clone, Default, Debug, PartialEq, Serialize, Deserialize)]
pub struct PodStatus {
    pub host_ip: String,
    pub pod_ip: String,
    pub pod_ips: Vec<String>,
    pub phase: String,
    pub conditions: Vec<PodCondition>,
    pub start_time: Option<SystemTime>,
}

/// VolumeMount describes a mounting of a Volume within a container.
#[derive(Clone, Debug, Default, PartialEq, Serialize, Deserialize)]
pub struct VolumeMount {
    /// Path within the container at which the volume should be mounted.  Must not contain ':'.
    pub mount_path: String,

    /// mountPropagation determines how mounts are propagated from the host to container and the other way around. When not set, MountPropagationNone is used. This field is beta in 1.10.
    pub mount_propagation: Option<String>,

    /// This must match the Name of a Volume.
    pub name: String,

    /// Mounted read-only if true, read-write otherwise (false or unspecified). Defaults to false.
    pub read_only: Option<bool>,

    /// Path within the volume from which the container's volume should be mounted. Defaults to "" (volume's root).
    pub sub_path: Option<String>,

    /// Expanded path within the volume from which the container's volume should be mounted. Behaves similarly to SubPath but environment variable references $(VAR_NAME) are expanded using the container's environment. Defaults to "" (volume's root). SubPathExpr and SubPath are mutually exclusive.
    pub sub_path_expr: Option<String>,
}

/// ResourceRequirements describes the compute resource requirements.
#[derive(Clone, Debug, Default, PartialEq, Serialize, Deserialize)]
pub struct ResourceRequirements {
    /// Limits describes the maximum amount of compute resources allowed. More info: https://kubernetes.io/docs/concepts/configuration/manage-resources-containers/
    pub limits: BTreeMap<String, Quantity>,

    /// Requests describes the minimum amount of compute resources required. If Requests is omitted for a container, it defaults to Limits if that is explicitly specified, otherwise to an implementation-defined value. More info: https://kubernetes.io/docs/concepts/configuration/manage-resources-containers/
    pub requests: BTreeMap<String, Quantity>,
}

/// ContainerPort represents a network port in a single container.
#[derive(Clone, Debug, Default, PartialEq, Serialize, Deserialize)]
pub struct ContainerPort {
    /// Number of port to expose on the pod's IP address. This must be a valid port number, 0 \< x \< 65536.
    pub container_port: i32,

    /// What host IP to bind the external port to.
    pub host_ip: Option<String>,

    /// Number of port to expose on the host. If specified, this must be a valid port number, 0 \< x \< 65536. If HostNetwork is specified, this must match ContainerPort. Most containers do not need this.
    pub host_port: Option<i32>,

    /// If specified, this must be an IANA_SVC_NAME and unique within the pod. Each named port in a pod must have a unique name. Name for the port that can be referred to by services.
    pub name: Option<String>,

    /// Protocol for port. Must be UDP, TCP, or SCTP. Defaults to "TCP".
    ///
    pub protocol: Option<String>,
}

#[derive(Default, Serialize, Deserialize, Debug, Clone)]
pub struct ContainerDef {
    pub name: String,
    pub image: String,
    pub envs: BTreeMap<String, String>,
    pub commands: Vec<String>,
    pub args: Vec<String>,
    pub working_dir: String,
    pub volume_mounts: Vec<VolumeMount>,
    pub stdin: bool,
    pub stdin_once: bool,
    pub resources: ResourceRequirements,
    pub ports: Vec<ContainerPort>,
    pub lifecycle: Option<Lifecycle>,
    /// Periodic probe of container service readiness. Container will be removed from service endpoints if the probe fails. Cannot be updated. More info: https://kubernetes.io/docs/concepts/workloads/pods/pod-lifecycle#container-probes
    pub readiness_probe: Option<Probe>,
}

/// ExecAction describes a "run in container" action.
#[derive(Clone, Debug, Default, PartialEq, Serialize, Deserialize)]
pub struct ExecAction {
    /// Command is the command line to execute inside the container, the working directory for the command  is root ('/') in the container's filesystem. The command is simply exec'd, it is not run inside a shell, so traditional shell instructions ('|', etc) won't work. To use a shell, you need to explicitly call out to that shell. Exit status of 0 is treated as live/healthy and non-zero is unhealthy.
    pub command: Vec<String>,
}

#[derive(Clone, Debug, Default, PartialEq, Serialize, Deserialize)]
pub struct HTTPHeader {
    /// The header field name
    pub name: String,

    /// The header field value
    pub value: String,
}

#[derive(Clone, Debug, Eq, PartialEq, Serialize, Deserialize)]
pub enum IntOrString {
    Int(i32),
    String(String),
}

impl Default for IntOrString {
    fn default() -> Self {
        IntOrString::Int(0)
    }
}

/// HTTPGetAction describes an action based on HTTP Get requests.
#[derive(Clone, Debug, PartialEq, Default, Serialize, Deserialize)]
pub struct HTTPGetAction {
    /// Host name to connect to, defaults to the pod IP. You probably want to set "Host" in httpHeaders instead.
    pub host: Option<String>,

    /// Custom headers to set in the request. HTTP allows repeated headers.
    pub http_headers: Vec<HTTPHeader>,

    /// Path to access on the HTTP server.
    pub path: Option<String>,

    /// Name or number of the port to access on the container. Number must be in the range 1 to 65535. Name must be an IANA_SVC_NAME.
    pub port: IntOrString,

    /// Scheme to use for connecting to the host. Defaults to HTTP.
    ///
    pub scheme: String,
}

/// TCPSocketAction describes an action based on opening a socket
#[derive(Clone, Debug, Default, PartialEq, Serialize, Deserialize)]
pub struct TCPSocketAction {
    pub host: String,

    /// Number or name of the port to access on the container. Number must be in the range 1 to 65535. Name must be an IANA_SVC_NAME.
    pub port: IntOrString,
}

#[derive(Clone, Debug, Default, PartialEq, Serialize, Deserialize)]
pub struct LifecycleHandler {
    /// Exec specifies the action to take.
    pub exec: Option<ExecAction>,

    /// HTTPGet specifies the http request to perform.
    pub http_get: Option<HTTPGetAction>,

    /// Deprecated. TCPSocket is NOT supported as a LifecycleHandler and kept for the backward compatibility. There are no validation of this field and lifecycle hooks will fail in runtime when tcp handler is specified.
    pub tcp_socket: Option<TCPSocketAction>,
}

#[derive(Clone, Debug, Default, PartialEq, Serialize, Deserialize)]
pub struct Lifecycle {
    /// PostStart is called immediately after a container is created. If the handler fails, the container is terminated and restarted according to its restart policy. Other management of the container blocks until the hook completes. More info: https://kubernetes.io/docs/concepts/containers/container-lifecycle-hooks/#container-hooks
    pub post_start: Option<LifecycleHandler>,

    /// PreStop is called immediately before a container is terminated due to an API request or management event such as liveness/startup probe failure, preemption, resource contention, etc. The handler is not called if the container crashes or exits. The Pod's termination grace period countdown begins before the PreStop hook is executed. Regardless of the outcome of the handler, the container will eventually terminate within the Pod's termination grace period (unless delayed by finalizers). Other management of the container blocks until the hook completes or until the termination grace period is reached. More info: https://kubernetes.io/docs/concepts/containers/container-lifecycle-hooks/#container-hooks
    pub pre_stop: Option<LifecycleHandler>,
}

#[derive(Clone, Debug, Default, PartialEq, Serialize, Deserialize)]
pub struct GRPCAction {
    /// Port number of the gRPC service. Number must be in the range 1 to 65535.
    pub port: i32,

    /// Service is the name of the service to place in the gRPC HealthCheckRequest (see https://github.com/grpc/grpc/blob/master/doc/health-checking.md).
    ///
    /// If this is not specified, the default behavior is defined by gRPC.
    pub service: Option<String>,
}

/// Probe describes a health check to be performed against a container to determine whether it is alive or ready to receive traffic.
#[derive(Clone, Debug, Default, PartialEq, Serialize, Deserialize)]
pub struct Probe {
    /// Exec specifies the action to take.
    pub exec: Option<ExecAction>,

    /// Minimum consecutive failures for the probe to be considered failed after having succeeded. Defaults to 3. Minimum value is 1.
    pub failure_threshold: Option<i32>,

    /// GRPC specifies an action involving a GRPC port. This is a beta field and requires enabling GRPCContainerProbe feature gate.
    pub grpc: Option<GRPCAction>,

    /// HTTPGet specifies the http request to perform.
    pub http_get: Option<HTTPGetAction>,

    /// Number of seconds after the container has started before liveness probes are initiated. More info: https://kubernetes.io/docs/concepts/workloads/pods/pod-lifecycle#container-probes
    pub initial_delay_seconds: Option<i32>,

    /// How often (in seconds) to perform the probe. Default to 10 seconds. Minimum value is 1.
    pub period_seconds: Option<i32>,

    /// Minimum consecutive successes for the probe to be considered successful after having failed. Defaults to 1. Must be 1 for liveness and startup. Minimum value is 1.
    pub success_threshold: Option<i32>,

    /// TCPSocket specifies an action involving a TCP port.
    pub tcp_socket: Option<TCPSocketAction>,

    /// Optional duration in seconds the pod needs to terminate gracefully upon probe failure. The grace period is the duration in seconds after the processes running in the pod are sent a termination signal and the time when the processes are forcibly halted with a kill signal. Set this value longer than the expected cleanup time for your process. If this value is nil, the pod's terminationGracePeriodSeconds will be used. Otherwise, this value overrides the value provided by the pod spec. Value must be non-negative integer. The value zero indicates stop immediately via the kill signal (no opportunity to shut down). This is a beta field and requires enabling ProbeTerminationGracePeriod feature gate. Minimum value is 1. spec.terminationGracePeriodSeconds is used if unset.
    pub termination_grace_period_seconds: Option<i64>,

    /// Number of seconds after which the probe times out. Defaults to 1 second. Minimum value is 1. More info: https://kubernetes.io/docs/concepts/workloads/pods/pod-lifecycle#container-probes
    pub timeout_seconds: Option<i32>,
}<|MERGE_RESOLUTION|>--- conflicted
+++ resolved
@@ -254,8 +254,6 @@
 }
 
 pub struct QNodeInner {}
-<<<<<<< HEAD
-
 pub enum FuncDef {
     PythonFuncDef(PythonFuncDef),
 }
@@ -269,8 +267,6 @@
 
     pub resourceReq: BTreeMap<String, Quantity>,
 }
-=======
->>>>>>> 2c47f3b7
 
 pub struct Environment {
     pub image: String,
