// Copyright (c) 2021 Quark Container Authors / 2018 The gVisor Authors.
//
// Licensed under the Apache License, Version 2.0 (the "License");
// you may not use this file except in compliance with the License.
// You may obtain a copy of the License at
//
//     http://www.apache.org/licenses/LICENSE-2.0
//
// Unless required by applicable law or agreed to in writing, software
// distributed under the License is distributed on an "AS IS" BASIS,
// WITHOUT WARRANTIES OR CONDITIONS OF ANY KIND, either express or implied.
// See the License for the specific language governing permissions and
// limitations under the License.

use crate::qlib::mutex::*;
use crate::qlib::rdma_share::*;
use alloc::boxed::Box;
use alloc::sync::Arc;
use alloc::vec::Vec;
use core::any::Any;
use core::fmt;
use core::ops::Deref;
use core::ptr;
use core::slice;
use core::sync::atomic::AtomicBool;
use core::sync::atomic::AtomicI64;
use core::sync::atomic::Ordering;

use super::super::super::super::common::*;
use super::super::super::super::fileinfo::*;
use super::super::super::super::linux::netdevice::*;
use super::super::super::super::linux::time::Timeval;
use super::super::super::super::linux_def::*;
use super::super::super::super::mem::block::*;
use super::super::super::super::socket_buf::*;
use super::super::super::fd::*;
use super::super::super::fs::attr::*;
use super::super::super::fs::dentry::*;
use super::super::super::fs::dirent::*;
use super::super::super::fs::file::*;
use super::super::super::fs::flags::*;
use super::super::super::fs::host::hostinodeop::*;
use super::super::super::guestfdnotifier::*;
use super::super::super::kernel::async_wait::*;
use super::super::super::kernel::fd_table::*;
use super::super::super::kernel::kernel::GetKernel;
use super::super::super::kernel::time::*;
use super::super::super::kernel::waiter::*;
use super::super::super::quring::QUring;
use crate::qlib::rdmasocket::RDMAServerSock;
// use super::super::super::rdmasocket::*;
use super::super::super::task::*;
use super::super::super::tcpip::tcpip::*;
use super::super::super::GlobalIOMgr;
use super::super::super::GlobalRDMASvcCli;
use super::super::super::Kernel;
use super::super::super::Kernel::HostSpace;
use super::super::super::IOURING;
use super::super::super::SHARESPACE;
use super::super::control::*;
use super::super::socket::*;
use super::super::unix::transport::unix::*;
use super::hostsocket::*;
use super::rdma_socket::*;
use super::uring_socket::*;
use crate::qlib::kernel::socket::hostinet::loopbacksocket::LoopbackSocket;

lazy_static! {
    pub static ref DUMMY_HOST_SOCKET: DummyHostSocket = DummyHostSocket::New();
}

fn newSocketFile(
    task: &Task,
    family: i32,
    fd: i32,
    stype: i32,
    nonblock: bool,
    socketBuf: SocketBufType,
    addr: Option<Vec<u8>>,
) -> Result<File> {
    let dirent = NewSocketDirent(task, SOCKET_DEVICE.clone(), fd)?;
    let inode = dirent.Inode();
    let iops = inode.lock().InodeOp.clone();
    let hostiops = iops.HostInodeOp().unwrap();
    let s = SocketOperations::New(
        family,
        fd,
        stype,
        hostiops.Queue(),
        hostiops.clone(),
        socketBuf,
        addr,
    )?;

    let file = File::New(
        &dirent,
        &FileFlags {
            NonBlocking: nonblock,
            Read: true,
            Write: true,
            ..Default::default()
        },
        s.into(),
    );

    GetKernel().sockets.AddSocket(&file);
    return Ok(file);
}

#[repr(u64)]
#[derive(Clone)]
pub enum SocketBufType {
    Unknown,
    NoTCP,                        // Not TCP Socket
    TCPInit,                      // Init TCP Socket, no listen and no connect
    TCPNormalServer,              // Common TCP Server socket, when socket start to listen
    TCPUringlServer(AcceptQueue), // Uring TCP Server socket, when socket start to listen
    TCPRDMAServer(AcceptQueue),   // TCP Server socket over RDMA
    TCPNormalData,                // Common TCP socket
    Uring(SocketBuff),
    RDMA(SocketBuff),
    Loopback(LoopbackSocket)
}

impl fmt::Debug for SocketBufType {
    fn fmt(&self, f: &mut fmt::Formatter) -> fmt::Result {
        match self {
            Self::Unknown => write!(f, "SocketBufType::Unknown"),
            Self::NoTCP => write!(f, "SocketBufType::NoTCP"),
            Self::TCPInit => write!(f, "SocketBufType::TCPInit"),
            Self::TCPNormalServer => write!(f, "SocketBufType::TCPNormalServer"),
            Self::TCPUringlServer(_) => write!(f, "SocketBufType::TCPUringlServer"),
            Self::TCPRDMAServer(_) => write!(f, "SocketBufType::TCPRDMAServer"),
            Self::TCPNormalData => write!(f, "SocketBufType::TCPNormalData"),
            Self::Uring(_) => write!(f, "SocketBufType::Uring"),
            Self::RDMA(_) => write!(f, "SocketBufType::RDMA"),
            Self::Loopback(_) => write!(f, "SocketBufType::Loopback"),
        }
    }
}

impl SocketBufType {
    pub fn Accept(&self, accept: AcceptSocket) -> Self {
        match self {
            SocketBufType::TCPNormalServer => return SocketBufType::TCPNormalData,
            //SocketBufType::TCPUringlServer(_) => return SocketBufType::Uring(socketBuf),
            SocketBufType::TCPRDMAServer(_) => {
                match accept {
                    AcceptSocket::SocketBuff(socketBuf) => {
                        return SocketBufType::RDMA(socketBuf)
                    }
                    /*AcceptSocket::LoopbackSocket(loopback) => {
                        return Self::Loopback(loopback)
                    }*/
                    _ => {
                        panic!("UringSocketType::Accept unexpect AcceptSocket::None")
                    }
                }
            }
            _ => {
                panic!("SocketBufType::Accept unexpect type {:?}", self)
            }
        }
    }

    pub fn Connect(&self) -> Self {
        match self {
            Self::TCPInit => return self.ConnectType(),
            // in bazel, there is UDP socket also call connect
            Self::NoTCP => return Self::NoTCP,
            _ => {
                panic!("SocketBufType::Connect unexpect type {:?}", self)
            }
        }
    }

    fn ConnectType(&self) -> Self {
        if SHARESPACE.config.read().EnableRDMA {
            let socketBuf = SocketBuff(Arc::new(SocketBuffIntern::Init(
                MemoryDef::DEFAULT_BUF_PAGE_COUNT,
            )));
            return Self::RDMA(socketBuf);
        } else if SHARESPACE.config.read().UringIO {
            let socketBuf = SocketBuff(Arc::new(SocketBuffIntern::Init(
                MemoryDef::DEFAULT_BUF_PAGE_COUNT,
            )));
            return Self::Uring(socketBuf);
        } else {
            return Self::TCPNormalData;
        }
    }
}

pub struct SocketOperationsIntern {
    pub send: AtomicI64,
    pub recv: AtomicI64,
    pub family: i32,
    pub stype: i32,
    pub fd: i32,
    pub queue: Queue,
    pub remoteAddr: QMutex<Option<SockAddr>>,
    pub socketBuf: QMutex<SocketBufType>,
    pub enableAsyncAccept: AtomicBool,
    pub hostops: HostInodeOp,
    passInq: AtomicBool,
    pub tcpRDMA: bool,
    pub udpRDMA: bool,
}

#[derive(Clone)]
pub struct SocketOperations(Arc<SocketOperationsIntern>);

impl SocketOperations {
    pub fn New(
        family: i32,
        fd: i32,
        stype: i32,
        queue: Queue,
        hostops: HostInodeOp,
        socketBuf: SocketBufType,
        addr: Option<Vec<u8>>,
    ) -> Result<Self> {
        let addr = match addr {
            None => None,
            Some(v) => {
                if v.len() == 0 {
                    None
                } else {
                    Some(GetAddr(v[0] as i16, &v[0..v.len()]).unwrap())
                }
            }
        };

        match &socketBuf {
            SocketBufType::Uring(ref buf) => {
                QUring::BufSockInit(fd, queue.clone(), buf.clone(), true).unwrap();
            }
            _ => (),
        }

        // Only enable RDMA for IPv4 now. (Open IPv6 for nodejs, need a TODO here)
        let tcpRDMA = SHARESPACE.config.read().EnableRDMA
            && (family == AFType::AF_INET || family == AFType::AF_INET6)
            //&& family == AFType::AF_INET
            && (stype == SockType::SOCK_STREAM);
        let udpRDMA = SHARESPACE.config.read().EnableRDMA
            // && (family == AFType::AF_INET || family == AFType::AF_INET6)
            && family == AFType::AF_INET
            && (stype == SockType::SOCK_DGRAM);

        let ret = SocketOperationsIntern {
            send: AtomicI64::new(0),
            recv: AtomicI64::new(0),
            family,
            stype,
            fd,
            queue,
            remoteAddr: QMutex::new(addr),
            socketBuf: QMutex::new(socketBuf.clone()),
            enableAsyncAccept: AtomicBool::new(false),
            hostops: hostops,
            passInq: AtomicBool::new(false),
            tcpRDMA,
            udpRDMA,
        };

        let ret = Self(Arc::new(ret));
        return Ok(ret);
    }

    pub fn IOAccept(&self) -> Result<AcceptItem> {
        let mut ai = AcceptItem::default();
        ai.len = ai.addr.data.len() as _;
        let res = Kernel::HostSpace::IOAccept(
            self.fd,
            &ai.addr as *const _ as u64,
            &ai.len as *const _ as u64,
        ) as i32;
        if res < 0 {
            return Err(Error::SysError(-res as i32));
        }

        ai.fd = res;
        return Ok(ai);
    }

    fn prepareControlMessage(&self, controlDataLen: usize) -> (i32, Vec<u8>) {
        // shortcut for no controldata wanted
        if controlDataLen == 0 {
            return (0, Vec::new());
        }

        let mut controlData: Vec<u8> = vec![0; controlDataLen];
        if self.passInq.load(Ordering::Relaxed) {
            let inqMessage = ControlMessageTCPInq {
                Size: self.SocketBuf().readBuf.lock().AvailableDataSize() as u32,
            };

            let (remaining, updated_flags) = inqMessage.EncodeInto(&mut controlData[..], 0);
            let remainSize = remaining.len();
            controlData.resize(controlDataLen - remainSize, 0);
            return (updated_flags, controlData);
        } else {
            return (0, Vec::new());
        }
    }

    pub fn AsyncAcceptEnabled(&self) -> bool {
        return self.enableAsyncAccept.load(Ordering::Relaxed);
    }

    pub fn SocketBufType(&self) -> SocketBufType {
        return self.socketBuf.lock().clone();
    }

    pub fn SocketBuf(&self) -> SocketBuff {
        match self.SocketBufType() {
            SocketBufType::Uring(b) => return b,
            SocketBufType::RDMA(b) => return b,
            _ => panic!(
                "SocketBufType::None has no SockBuff {:?}",
                self.SocketBufType()
            ),
        }
    }

    pub fn SocketBufEnabled(&self) -> bool {
        match self.SocketBufType() {
            SocketBufType::Uring(_) => return true,
            SocketBufType::RDMA(_) => return true,
            _ => false,
        }
    }

    pub fn AcceptQueue(&self) -> Option<AcceptQueue> {
        match self.SocketBufType() {
            SocketBufType::TCPUringlServer(q) => return Some(q.clone()),
            SocketBufType::TCPRDMAServer(q) => return Some(q.clone()),
            _ => return None,
        }
    }

    pub fn PostConnect(&self, _task: &Task) {
        let socketBuf;
        if self.tcpRDMA {
            // error!(
            //     "PostConnect 1, fd: {}, socketBuf: {:?}",
            //     self.fd,
            //     self.socketBuf.lock().clone()
            // );
            socketBuf = self.socketBuf.lock().clone();
        } else {
            socketBuf = self.SocketBufType().Connect();
            *self.socketBuf.lock() = socketBuf.clone();
        }

        match socketBuf {
            SocketBufType::RDMA(_buf) => {
                assert!(
                    (self.family == AFType::AF_INET || self.family == AFType::AF_INET6)
                        && self.stype == SockType::SOCK_STREAM,
                    "family {}, stype {}",
                    self.family,
                    self.stype
                );
                // HostSpace::PostRDMAConnect(task, self.fd, buf);
                let sockInfo = GlobalIOMgr()
                    .GetByHost(self.fd)
                    .unwrap()
                    .lock()
                    .sockInfo
                    .lock()
                    .clone();
                match sockInfo {
                    SockInfo::RDMADataSocket(rdmaSocket) => {
                        *self.socketBuf.lock() = SocketBufType::RDMA(rdmaSocket.socketBuf.clone());
                    }
                    _ => {
                        panic!(
                            "PostConnect, Incorrect sockInfo: {:?}, fd: {}",
                            sockInfo, self.fd
                        );
                    }
                }
            }
            SocketBufType::Uring(buf) => {
                assert!(
                    (self.family == AFType::AF_INET || self.family == AFType::AF_INET6)
                        && self.stype == SockType::SOCK_STREAM,
                    "family {}, stype {}",
                    self.family,
                    self.stype
                );
                QUring::BufSockInit(self.fd, self.queue.clone(), buf, true).unwrap();
            }
            _ => (),
        }

        /*assert!((self.family == AFType::AF_INET || self.family == AFType::AF_INET6)
            && self.stype == SockType::SOCK_STREAM, "family {}, stype {}", self.family, self.stype);

        let socketBuf = Arc::new(SocketBuff::Init(MemoryDef::DEFAULT_BUF_PAGE_COUNT));
        *self.socketBuf.lock() = Some(socketBuf);
        self.enableSocketBuf.store(true, Ordering::Relaxed);
        QUring::BufSockInit(self.fd, self.queue.clone(), self.SocketBuf(), true).unwrap();*/
    }

    pub fn Notify(&self, mask: EventMask) {
        self.queue.Notify(EventMaskFromLinux(mask as u32));
    }

    pub fn AcceptData(&self) -> Result<AcceptItem> {
        let sockBufType = self.socketBuf.lock().clone();
        match sockBufType {
            SocketBufType::TCPNormalServer => return self.IOAccept(),
            SocketBufType::TCPUringlServer(ref queue) => {
                return IOURING.Accept(self.fd, &self.queue, queue)
            }
            SocketBufType::TCPRDMAServer(ref queue) => return RDMA::Accept(self.fd, queue),
            _ => {
                error!("SocketBufType invalid accept {:?}", sockBufType);
                return Err(Error::SysError(SysErr::EINVAL));
            }
        }
    }

    pub fn ReadFromBuf(
        &self,
        task: &Task,
        sockBufType: SocketBufType,
        dsts: &mut [IoVec],
        peek: bool,
    ) -> Result<i64> {
        match sockBufType {
            SocketBufType::Uring(socketBuf) => {
                let ret = QUring::RingFileRead(
                    task,
                    self.fd,
                    self.queue.clone(),
                    socketBuf,
                    dsts,
                    true,
                    peek,
                )?;
                return Ok(ret);
            }
            SocketBufType::RDMA(socketBuf) => {
                let ret = RDMA::Read(task, self.fd, socketBuf, dsts, peek);
                return ret;
            }
            t => {
                panic!("ReadFromBuf get type {:?}", t);
            }
        }
    }

    pub fn WriteToBuf(
        &self,
        task: &Task,
        sockBufType: SocketBufType,
        srcs: &[IoVec],
    ) -> Result<i64> {
        match sockBufType {
            /*SocketBufType::Uring(socketBuf) => {
                let ret =
                    QUring::SocketSend(task, self.fd, self.queue.clone(), socketBuf, srcs, self)?;
                return Ok(ret);
            }*/
            SocketBufType::RDMA(socketBuf) => {
                let ret = RDMA::Write(task, self.fd, socketBuf, srcs);
                return ret;
            }
            t => {
                panic!("ReadFromBuf get type {:?}", t);
            }
        }
    }
}

impl Deref for SocketOperations {
    type Target = Arc<SocketOperationsIntern>;

    fn deref(&self) -> &Arc<SocketOperationsIntern> {
        &self.0
    }
}

impl SocketOperations {
    pub fn SetRemoteAddr(&self, addr: Vec<u8>) -> Result<()> {
        let addr = GetAddr(addr[0] as i16, &addr[0..addr.len()])?;

        *self.remoteAddr.lock() = Some(addr);
        return Ok(());
    }

    pub fn GetRemoteAddr(&self) -> Option<Vec<u8>> {
        return match *self.remoteAddr.lock() {
            None => None,
            Some(ref v) => Some(v.ToVec().unwrap()),
        };
    }
}

pub const SIZEOF_SOCKADDR: usize = SocketSize::SIZEOF_SOCKADDR_INET6;

impl Waitable for SocketOperations {
    fn AsyncReadiness(&self, _task: &Task, mask: EventMask, wait: &MultiWait) -> Future<EventMask> {
        if self.SocketBufEnabled() {
            let future = Future::New(0 as EventMask);
            let ret = self.SocketBuf().Events() & mask;
            future.Set(Ok(ret));
            //wait.Done();
            return future;
        };

        let fd = self.fd;
        let future = IOURING.UnblockPollAdd(fd, mask as u32, wait);
        return future;
    }

    fn Readiness(&self, _task: &Task, mask: EventMask) -> EventMask {
        if self.SocketBufEnabled() {
            if self.tcpRDMA {
                let sockInfo = GlobalIOMgr()
                    .GetByHost(self.fd)
                    .unwrap()
                    .lock()
                    .sockInfo
                    .lock()
                    .clone();

                match sockInfo {
                    SockInfo::RDMADataSocket(dataSock) => {
                        return dataSock.socketBuf.Events() & mask;
                    }
                    _ => {
                        return 0;
                    }
                }
            }
            return self.SocketBuf().Events() & mask;
        };

        match self.AcceptQueue() {
            Some(q) => return q.lock().Events() & mask,
            None => (),
        }

        let fd = self.fd;
        return NonBlockingPoll(fd, mask);

        /*let mv = MultiWait::New(task.GetTaskIdQ());
        error!("Readiness 1");
        let future = self.AsyncReadiness(task, mask, &mv);
        error!("Readiness 2");
        mv.Wait();
        error!("Readiness 3");
        match future.Wait() {
            Ok(ret) => {
                error!("Readiness 4");

                return ret
            },
            Err(_) => {
                error!("Readiness 5");
                return 0
            },
        }*/
    }

    fn EventRegister(&self, task: &Task, e: &WaitEntry, mask: EventMask) {
        let queue = self.queue.clone();
        queue.EventRegister(task, e, mask);
        let fd = self.fd;
        if !self.SocketBufEnabled() && self.AcceptQueue().is_none() {
            UpdateFD(fd).unwrap();
        };
    }

    fn EventUnregister(&self, task: &Task, e: &WaitEntry) {
        let queue = self.queue.clone();
        queue.EventUnregister(task, e);
        let fd = self.fd;
        if !self.SocketBufEnabled() && self.AcceptQueue().is_none() {
            UpdateFD(fd).unwrap();
        };
    }
}

pub struct DummyHostSocket {
    pub socket: QMutex<i32>,
}

impl DummyHostSocket {
    pub fn New() -> Self {
        return Self {
            socket: QMutex::new(-1),
        };
    }

    pub fn Socket(&self) -> i32 {
        let mut s = self.socket.lock();
        if *s == -1 {
            let fd = HostSpace::Socket(AFType::AF_UNIX, SockType::SOCK_DGRAM, 0);
            if fd < 0 {
                panic!("HostSocket create socket fail with error {}", fd);
            }

            *s = fd as i32;
        };

        return *s;
    }

    pub fn HostIoctlIFConf(&self, task: &Task, request: u64, addr: u64) -> Result<()> {
        return HostIoctlIFConf(task, self.Socket(), request, addr);
    }
}

// pass the ioctl to the shadow hostfd
pub fn HostIoctlIFReq(task: &Task, hostfd: i32, request: u64, addr: u64) -> Result<()> {
    let mut ifr: IFReq = task.CopyInObj(addr)?;
    let res = HostSpace::IoCtl(hostfd, request, &mut ifr as *const _ as u64);
    if res < 0 {
        return Err(Error::SysError(-res as i32));
    }

    task.CopyOutObj(&ifr, addr)?;
    return Ok(());
}

pub fn HostIoctlIFConf(task: &Task, hostfd: i32, request: u64, addr: u64) -> Result<()> {
    let mut ifc: IFConf = task.CopyInObj(addr)?;

    const MAX_LEN: usize = 64 * 0x1000; // 256 KB

    // todo: how to handle very large ifconf?
    let len = if MAX_LEN > ifc.Len as usize {
        ifc.Len as usize
    } else {
        MAX_LEN
    };

    let buf = DataBuff::New(len);

    let mut ifr = IFConf {
        Len: len as i32,
        ..Default::default()
    };

    if ifc.Ptr != 0 {
        ifr.Ptr = buf.Ptr();
    }

    let res = HostSpace::IoCtl(hostfd, request, &mut ifr as *const _ as u64);
    if res < 0 {
        return Err(Error::SysError(-res as i32));
    }

    if ifc.Ptr > 0 {
        task.mm
            .CopyDataOut(task, ifr.Ptr, ifc.Ptr, ifr.Len as usize, false)?;
    }

    ifc.Len = ifr.Len;

    task.CopyOutObj(&ifc, addr)?;
    return Ok(());
}

impl SpliceOperations for SocketOperations {}

impl FileOperations for SocketOperations {
    fn as_any(&self) -> &Any {
        return self;
    }

    fn FopsType(&self) -> FileOpsType {
        return FileOpsType::SocketOperations;
    }

    fn Seekable(&self) -> bool {
        return false;
    }

    fn Seek(
        &self,
        _task: &Task,
        _f: &File,
        _whence: i32,
        _current: i64,
        _offset: i64,
    ) -> Result<i64> {
        return Err(Error::SysError(SysErr::ESPIPE));
    }

    fn ReadDir(
        &self,
        _task: &Task,
        _f: &File,
        _offset: i64,
        _serializer: &mut DentrySerializer,
    ) -> Result<i64> {
        return Err(Error::SysError(SysErr::ENOTDIR));
    }

    fn ReadAt(
        &self,
        task: &Task,
        _f: &File,
        dsts: &mut [IoVec],
        _offset: i64,
        _blocking: bool,
    ) -> Result<i64> {
        let sockBufType = self.socketBuf.lock().clone();
        match sockBufType {
            SocketBufType::Uring(socketBuf) => {
                /*if self.SocketBuf().RClosed() {
                    return Err(Error::SysError(SysErr::ESPIPE))
                }*/
                let ret = QUring::RingFileRead(
                    task,
                    self.fd,
                    self.queue.clone(),
                    socketBuf,
                    dsts,
                    true,
                    false,
                )?;
                return Ok(ret);
            }
            SocketBufType::RDMA(socketBuf) => {
                let ret = RDMA::Read(task, self.fd, socketBuf, dsts, false);
                return ret;
            }
            _ => {
                let size = IoVec::NumBytes(dsts);
                let buf = DataBuff::New(size);
                let iovs = buf.Iovs(size);
                let ret = IORead(self.fd, &iovs)?;

                // handle partial memcopy
                task.CopyDataOutToIovs(&buf.buf[0..ret as usize], dsts, false)?;
                return Ok(ret);
            }
        }
    }

    fn WriteAt(
        &self,
        task: &Task,
        _f: &File,
        srcs: &[IoVec],
        _offset: i64,
        _blocking: bool,
    ) -> Result<i64> {
        let size = IoVec::NumBytes(srcs);
        if size == 0 {
            return Ok(0);
        }

        let sockBufType = self.socketBuf.lock().clone();
        match sockBufType {
            /*SocketBufType::Uring(socketBuf) => {
                if self.SocketBuf().WClosed() {
                    return Err(Error::SysError(SysErr::ESPIPE));
                }

                return QUring::SocketSend(
                    task,
                    self.fd,
                    self.queue.clone(),
                    socketBuf,
                    srcs,
                    self,
                );
            }*/
            SocketBufType::RDMA(socketBuf) => {
                let ret = RDMA::Write(task, self.fd, socketBuf, srcs)?;
                return Ok(ret);
            }
            _ => {
                let size = IoVec::NumBytes(srcs);
                let mut buf = DataBuff::New(size);
                let len = task.CopyDataInFromIovs(&mut buf.buf, srcs, true)?;
                let iovs = buf.Iovs(len);
                return IOWrite(self.fd, &iovs);
            }
        }
    }

    fn Append(&self, task: &Task, f: &File, srcs: &[IoVec]) -> Result<(i64, i64)> {
        let n = self.WriteAt(task, f, srcs, 0, false)?;
        return Ok((n, 0));
    }

    fn Fsync(
        &self,
        _task: &Task,
        _f: &File,
        _start: i64,
        _end: i64,
        _syncType: SyncType,
    ) -> Result<()> {
        return Err(Error::SysError(SysErr::EINVAL));
    }

    fn Flush(&self, _task: &Task, _f: &File) -> Result<()> {
        return Ok(());
    }

    fn UnstableAttr(&self, task: &Task, f: &File) -> Result<UnstableAttr> {
        let inode = f.Dirent.Inode();
        return inode.UnstableAttr(task);
    }

    fn Ioctl(&self, task: &Task, _f: &File, _fd: i32, request: u64, val: u64) -> Result<()> {
        let flags = request as i32;

        let hostfd = self.fd;
        match flags as u64 {
            LibcConst::SIOCGIFFLAGS
            | LibcConst::SIOCGIFBRDADDR
            | LibcConst::SIOCGIFDSTADDR
            | LibcConst::SIOCGIFHWADDR
            | LibcConst::SIOCGIFINDEX
            | LibcConst::SIOCGIFMAP
            | LibcConst::SIOCGIFMETRIC
            | LibcConst::SIOCGIFMTU
            | LibcConst::SIOCGIFNAME
            | LibcConst::SIOCGIFNETMASK
            | LibcConst::SIOCGIFTXQLEN => {
                let addr = val;
                HostIoctlIFReq(task, hostfd, request, addr)?;

                return Ok(());
            }
            LibcConst::SIOCGIFCONF => {
                let addr = val;
                HostIoctlIFConf(task, hostfd, request, addr)?;

                return Ok(());
            }
            LibcConst::TIOCINQ => {
                if self.SocketBufEnabled() {
                    let v = self.SocketBuf().readBuf.lock().AvailableDataSize() as i32;
                    task.CopyOutObj(&v, val)?;
                    return Ok(());
                } else {
                    let tmp: i32 = 0;
                    let res = Kernel::HostSpace::IoCtl(self.fd, request, &tmp as *const _ as u64);
                    if res < 0 {
                        return Err(Error::SysError(-res as i32));
                    }
                    task.CopyOutObj(&tmp, val)?;
                    return Ok(());
                }
            }
            _ => {
                let tmp: i32 = 0;
                let res = Kernel::HostSpace::IoCtl(self.fd, request, &tmp as *const _ as u64);
                if res < 0 {
                    return Err(Error::SysError(-res as i32));
                }
                task.CopyOutObj(&tmp, val)?;
                return Ok(());
            }
        }
    }

    fn IterateDir(
        &self,
        _task: &Task,
        _d: &Dirent,
        _dirCtx: &mut DirCtx,
        _offset: i32,
    ) -> (i32, Result<i64>) {
        return (0, Err(Error::SysError(SysErr::ENOTDIR)));
    }

    fn Mappable(&self) -> Result<MMappable> {
        return Err(Error::SysError(SysErr::ENODEV));
    }
}

impl SocketOperations {
    //pub fn ConnectIntern(fd: i32, addr: u64, addrlen: u32) -> i64 {}
}

impl SockOperations for SocketOperations {
    fn Connect(&self, task: &Task, sockaddr: &[u8], blocking: bool) -> Result<i64> {
        let mut socketaddr = sockaddr;

        if (self.family == AFType::AF_INET || self.family == AFType::AF_INET6)
            && socketaddr.len() > SIZEOF_SOCKADDR
        {
            socketaddr = &socketaddr[..SIZEOF_SOCKADDR]
        }

        let res;
        if self.tcpRDMA {
            let sockAddr = GetAddr(sockaddr[0] as i16, &sockaddr[0..sockaddr.len()])?;
            match sockAddr {
                SockAddr::Inet(ipv4) => {
                    // error!("SocketOperations::Connect 0, fd: {}", self.fd);
                    let ipAddr = u32::from_be_bytes(ipv4.Addr);
                    let port = ipv4.Port.to_le();
                    //TODO: get local ip and port
                    let srcPort = 16866u16.to_be();
                    let rdmaId = GlobalRDMASvcCli()
                        .nextRDMAId
                        .fetch_add(1, Ordering::Release);
                    GlobalRDMASvcCli()
                        .rdmaIdToSocketMappings
                        .lock()
                        .insert(rdmaId, self.fd);
                    let _ret = GlobalRDMASvcCli().connectUsingPodId(rdmaId, ipAddr, port, srcPort);
                    let socketBuf = self.SocketBufType().Connect();
                    *self.socketBuf.lock() = socketBuf.clone();
                    res = -SysErr::EINPROGRESS;
                }
                _ => {
                    panic!("sockAddr: {:?} can't enable RDMA!", sockAddr);
                }
            }
        } else {
            res = Kernel::HostSpace::IOConnect(
                self.fd,
                &socketaddr[0] as *const _ as u64,
                socketaddr.len() as u32,
            ) as i32;
            if res == 0 {
                self.SetRemoteAddr(socketaddr.to_vec())?;
                if self.stype == SockType::SOCK_STREAM {
                    self.PostConnect(task);
                }

                return Ok(0);
            }
        }

        let blocking = if blocking {
            true
        } else {
            // in order to enable uring buff, have to do block accept
            if SHARESPACE.config.read().UringIO
                && (self.family == AFType::AF_INET || self.family == AFType::AF_INET6)
                && self.stype == SockType::SOCK_STREAM
            {
                true
            } else {
                false
            }

            //false
        };

        if res != 0 {
            if -res != SysErr::EINPROGRESS || !blocking {
                return Err(Error::SysError(-res));
            }

            //todo: which one is more efficent?
            let general = task.blocker.generalEntry.clone();
            self.EventRegister(task, &general, EVENT_OUT);
            defer!(self.EventUnregister(task, &general));

            if self.Readiness(task, WRITEABLE_EVENT) == 0 {
                match task.blocker.BlockWithMonoTimer(true, None) {
                    Err(Error::ErrInterrupted) => {
                        return Err(Error::SysError(SysErr::ERESTARTSYS));
                    }
                    Err(e) => {
                        error!("connect error {:?}", &e);
                        return Err(e);
                    }
                    _ => (),
                }
            }
        }

        let mut val: i32 = 0;
        let len: i32 = 4;
        let res = HostSpace::GetSockOpt(
            self.fd,
            LibcConst::SOL_SOCKET as i32,
            LibcConst::SO_ERROR as i32,
            &mut val as *mut i32 as u64,
            &len as *const i32 as u64,
        ) as i32;

        if res < 0 {
            return Err(Error::SysError(-res));
        }

        if val != 0 {
            if val == SysErr::ECONNREFUSED {
                return Err(Error::SysError(SysErr::EINPROGRESS));
            }
            return Err(Error::SysError(val as i32));
        }

        self.SetRemoteAddr(socketaddr.to_vec())?;
        if self.stype == SockType::SOCK_STREAM {
            self.PostConnect(task);
        }

        return Ok(0);
    }

    fn Accept(
        &self,
        task: &Task,
        addr: &mut [u8],
        addrlen: &mut u32,
        flags: i32,
        blocking: bool,
    ) -> Result<i64> {
        let mut acceptItem = AcceptItem::default();
        if !blocking {
            let ai = self.AcceptData();

            match ai {
                Err(Error::SysError(SysErr::EAGAIN)) => {
                    if !blocking {
                        return Err(Error::SysError(SysErr::EAGAIN));
                    }
                }
                Err(e) => return Err(e),
                Ok(item) => {
                    acceptItem = item;
                }
            }
        } else {
            let general = task.blocker.generalEntry.clone();
            self.EventRegister(task, &general, EVENT_IN);
            defer!(self.EventUnregister(task, &general));

            loop {
                let ai = self.AcceptData();

                match ai {
                    Err(Error::SysError(SysErr::EAGAIN)) => (),
                    Err(e) => return Err(e),
                    Ok(item) => {
                        acceptItem = item;
                        break;
                    }
                }
                match task.blocker.BlockWithMonoTimer(true, None) {
                    Err(e) => {
                        return Err(e);
                    }
                    _ => (),
                }
            }
        }

        let mut len: usize = acceptItem.addr.data.len();
        if addr.len() > 0 {
            len = core::cmp::min(
                core::cmp::min(acceptItem.len as usize, addr.len()),
                acceptItem.addr.data.len(),
            );
            for i in 0..len {
                addr[i] = acceptItem.addr.data[i];
            }

            *addrlen = len as u32;
        }

        let fd = acceptItem.fd;

        let remoteAddr = &acceptItem.addr.data[0..len];
        //let sockBuf = self.ConfigSocketBufType();
        let sockBuf = self.SocketBufType().Accept(acceptItem.sockBuf.clone());

        let file = newSocketFile(
            task,
            self.family,
            fd as i32,
            self.stype,
            flags & SocketFlags::SOCK_NONBLOCK != 0,
            sockBuf,
            Some(remoteAddr.to_vec()),
        )?;

        let fdFlags = FDFlags {
            CloseOnExec: flags & SocketFlags::SOCK_CLOEXEC != 0,
        };

        let fd = task.NewFDFrom(0, &Arc::new(file), &fdFlags)?;
        return Ok(fd as i64);
    }

    fn Bind(&self, task: &Task, sockaddr: &[u8]) -> Result<i64> {
        let mut socketaddr = sockaddr;

        info!(
            "hostinet socket bind {:?}, addr is {:?}",
            self.family, socketaddr
        );
        if (self.family == AFType::AF_INET || self.family == AFType::AF_INET6)
            && socketaddr.len() > SIZEOF_SOCKADDR
        {
            socketaddr = &socketaddr[..SIZEOF_SOCKADDR]
        }

        let res = Kernel::HostSpace::Bind(
            self.fd,
            &socketaddr[0] as *const _ as u64,
            socketaddr.len() as u32,
            task.Umask(),
        );
        if res < 0 {
            return Err(Error::SysError(-res as i32));
        }

        //TODO: remember ipAddr and port, hardcoded for now.
        if self.tcpRDMA || self.udpRDMA {
            let sockAddr = GetAddr(sockaddr[0] as i16, &sockaddr[0..sockaddr.len()])?;
            match sockAddr {
                SockAddr::Inet(ipv4) => {
                    let port = ipv4.Port.to_le();
                    let fdInfo = GlobalIOMgr().GetByHost(self.fd).unwrap();
                    *fdInfo.lock().sockInfo.lock() = SockInfo::Socket(SocketInfo {
                        ipAddr: u32::from_be_bytes(ipv4.Addr), //u32::from_be_bytes([192, 168, 6, 8]), //ipAddr: u32::from_be_bytes(ipv4.Addr), // ipAddr: 3232237064,
                        port,                                  // port: 58433,
                    }); //192.168.6.8:16868
                    if self.udpRDMA {
                        debug!("SocketOperations::Bind, port: {}", port);
                        GlobalRDMASvcCli()
                            .portToFdInfoMappings
                            .lock()
                            .insert(port, fdInfo.clone());
                    }
                }
                SockAddr::Inet6(ipv6) => {
                    let port = ipv6.Port.to_le();
                    let fdInfo = GlobalIOMgr().GetByHost(self.fd).unwrap();
                    *fdInfo.lock().sockInfo.lock() = SockInfo::Socket(SocketInfo {
                        //ipAddr: u32::from_be_bytes(ipv6.Addr), //u32::from_be_bytes([192, 168, 6, 8]), //ipAddr: u32::from_be_bytes(ipv4.Addr), // ipAddr: 3232237064,
                        ipAddr: u32::from_be_bytes([0, 0, 0, 0]), //TODO: this is a temp workaround for nodejs
                        port,                                     // port: 58433,
                    }); //192.168.6.8:16868
                    if self.udpRDMA {
                        GlobalRDMASvcCli()
                            .portToFdInfoMappings
                            .lock()
                            .insert(port, fdInfo.clone());
                    }
                }
                _ => {
                    panic!("sockAddr: {:?} can't enable RDMA!", sockAddr);
                }
            }
        }

        return Ok(res);
    }

    fn Listen(&self, _task: &Task, backlog: i32) -> Result<i64> {
        let asyncAccept = SHARESPACE.config.read().AsyncAccept
            && (self.family == AFType::AF_INET || self.family == AFType::AF_INET6)
            && self.stype == SockType::SOCK_STREAM;

        let len = if backlog <= 0 { 5 } else { backlog };

        let socketBuf = self.socketBuf.lock().clone();
        let acceptQueue = match socketBuf {
            SocketBufType::TCPUringlServer(q) => {
                q.lock().SetQueueLen(len as usize);
                return Ok(0);
            }
            SocketBufType::TCPRDMAServer(q) => {
                q.lock().SetQueueLen(len as usize);
                return Ok(0);
            }
            SocketBufType::TCPInit => AcceptQueue::New(len as usize, self.queue.clone()),
            _ => panic!("socket::listen unexpect buf type {:?}", socketBuf), // panic?
        };

<<<<<<< HEAD
        acceptQueue.lock().SetQueueLen(len as usize);

        let res = if self.tcpRDMA {
=======
        let res = if self.enableRDMA {
>>>>>>> 86c2388b
            // Kernel::HostSpace::RDMAListen(self.fd, backlog, asyncAccept, acceptQueue.clone())
            let fdInfo = GlobalIOMgr().GetByHost(self.fd).unwrap();
            let socketInfo = fdInfo.lock().sockInfo.lock().clone();

            let port;
            match socketInfo {
                SockInfo::Socket(info) => {
                    port = info.port;
                    let rdmaId = GlobalRDMASvcCli()
                        .nextRDMAId
                        .fetch_add(1, Ordering::Release);
                    GlobalRDMASvcCli()
                        .rdmaIdToSocketMappings
                        .lock()
                        .insert(rdmaId, self.fd);
                    let rdmaSocket =
                        RDMAServerSock::New(rdmaId, acceptQueue.clone(), info.ipAddr, info.port);
                    *fdInfo.lock().sockInfo.lock() = SockInfo::RDMAServerSocket(rdmaSocket);
                    debug!("Listen, rdmaId: {}, serverSockFd: {}", rdmaId, self.fd);
                    let _ret = GlobalRDMASvcCli().listenUsingPodId(rdmaId, port, backlog);
                }
                _ => {
                    panic!("RDMA Listen with wrong state");
                }
            }
            0
        } else {
            Kernel::HostSpace::Listen(self.fd, backlog, asyncAccept)
        };

        if res < 0 {
            return Err(Error::SysError(-res as i32));
        }

        *self.socketBuf.lock() = if self.tcpRDMA {
            SocketBufType::TCPRDMAServer(acceptQueue)
        } else if asyncAccept {
            if !self.AsyncAcceptEnabled() {
                IOURING.AcceptInit(self.fd, &self.queue, &acceptQueue)?;
                self.enableAsyncAccept.store(true, Ordering::Relaxed);
            }

            SocketBufType::TCPUringlServer(acceptQueue)
        } else {
            SocketBufType::TCPNormalServer
        };

        return Ok(res);
    }

    fn Shutdown(&self, task: &Task, how: i32) -> Result<i64> {
        let how = how as u64;

        if self.stype == SockType::SOCK_STREAM
            && (how == LibcConst::SHUT_WR || how == LibcConst::SHUT_RDWR)
        {
            if self.tcpRDMA {
                //TODO:
                let fdInfo = GlobalIOMgr().GetByHost(self.fd).unwrap();
                let socketInfo = fdInfo.lock().sockInfo.lock().clone();
                match socketInfo {
                    SockInfo::RDMADataSocket(dataSocket) => {
                        let _res = GlobalRDMASvcCli().shutdown(dataSocket.channelId, how as u8);
                    }
                    _ => {
                        error!("Shutdown with sockInfo: {:?}", socketInfo);
                    }
                }
            }
            if self.SocketBuf().HasWriteData() {
                self.SocketBuf().SetPendingWriteShutdown();
                let general = task.blocker.generalEntry.clone();
                self.EventRegister(task, &general, EVENT_PENDING_SHUTDOWN);
                defer!(self.EventUnregister(task, &general));

                if self.tcpRDMA {
                    let fdInfo = GlobalIOMgr().GetByHost(self.fd).unwrap();
                    let socketInfo = fdInfo.lock().sockInfo.lock().clone();
                    match socketInfo {
                        SockInfo::RDMADataSocket(dataSocket) => {
                            let _res = GlobalRDMASvcCli().pendingshutdown(dataSocket.channelId);
                        }
                        _ => {
                            panic!("Shutdown with sockInfo: {:?}", socketInfo);
                        }
                    }
                }
                while self.SocketBuf().HasWriteData() {
                    task.blocker.BlockGeneralOnly();
                }
            }
        }

        if how == LibcConst::SHUT_RD || how == LibcConst::SHUT_WR || how == LibcConst::SHUT_RDWR {
            let res = 0;

            if !self.tcpRDMA {
                let res = Kernel::HostSpace::Shutdown(self.fd, how as i32);
                if res < 0 {
                    return Err(Error::SysError(-res as i32));
                }
            }

            if self.stype == SockType::SOCK_STREAM
                && (how == LibcConst::SHUT_RD || how == LibcConst::SHUT_RDWR)
            {
                self.SocketBuf().SetRClosed();
                self.queue.Notify(EventMaskFromLinux(EVENT_HUP as u32));
            }

            if self.stype == SockType::SOCK_STREAM
                && (how == LibcConst::SHUT_WR || how == LibcConst::SHUT_RDWR)
            {
                self.SocketBuf().SetWClosed();
                self.queue.Notify(EventMaskFromLinux(EVENT_HUP as u32));
            }
            return Ok(res);
        }

        return Err(Error::SysError(SysErr::EINVAL));
    }

    fn GetSockOpt(&self, _task: &Task, level: i32, name: i32, opt: &mut [u8]) -> Result<i64> {
        /*
        let optlen = match level as u64 {
            LibcConst::SOL_IPV6 => {
                match name as u64 {
                    LibcConst::IPV6_V6ONLY => SocketSize::SIZEOF_INT32,
                    LibcConst::IPV6_TCLASS => SocketSize::SIZEOF_INfAT32,
                    _ => 0,
                }
            }
            LibcConst::SOL_SOCKET => {
                match name as u64 {
                    LibcConst::SO_ERROR
                    | LibcConst::SO_KEEPALIVE
                    | LibcConst::SO_SNDBUF
                    | LibcConst::SO_RCVBUF
                    | LibcConst::SO_REUSEADDR
                    | LibcConst::SO_TYPE => SocketSize::SIZEOF_INT32,
                    LibcConst::SO_LINGER => SocketSize::SIZEOF_LINGER,
                    _ => 0,
                }
            }
            LibcConst::SOL_TCP => {
                match name as u64 {
                    LibcConst::TCP_NODELAY => SocketSize::SIZEOF_INT32,
                    LibcConst::TCP_INFO => SocketSize::SIZEOF_TCPINFO,
                    _ => 0,
                }
            }
            LibcConst::SOL_IP => {
                match name as u64 {
                    LibcConst::IP_TTL => SocketSize::SIZEOF_INT32,
                    LibcConst::IP_TOS => SocketSize::SIZEOF_INT32,
                    _ => 0,
                }
            }
            _ => 0,
        };

        if optlen == 0 {
            return Err(Error::SysError(SysErr::ENOPROTOOPT))
        }

        let bufferSize = opt.len();

        if bufferSize < optlen {
            // provide special handling for options like IP_TOS, which allow inadequate buffer for optval
            match name as u64 {
                LibcConst::IP_TOS => {
                    let res = if bufferSize == 0 {
                        // dirty, any better way?
                        Kernel::HostSpace::GetSockOpt(self.fd, level, name, &bufferSize as *const _ as u64, &bufferSize as *const _ as u64)
                    } else {
                        Kernel::HostSpace::GetSockOpt(self.fd, level, name, &opt[0] as *const _ as u64, &bufferSize as *const _ as u64)
                    };
                    if res < 0 {
                        return Err(Error::SysError(-res as i32))
                    }
                    // if optlen < sizeof(i32), the return of getsockopt will be of sizeof(i8)
                    return Ok(bufferSize as i64)
                },
                _ => return Err(Error::SysError(SysErr::EINVAL))
            };
        };

        let opt = &opt[..optlen];
        let res = Kernel::HostSpace::GetSockOpt(self.fd, level, name, &opt[0] as *const _ as u64, &optlen as *const _ as u64);
        if res < 0 {
            return Err(Error::SysError(-res as i32))
        }

        return Ok(optlen as i64)
        */

        let mut optLen = opt.len();
        let res = if optLen == 0 {
            Kernel::HostSpace::GetSockOpt(
                self.fd,
                level,
                name,
                ptr::null::<u8>() as u64,
                &mut optLen as *mut _ as u64,
            )
        } else {
            Kernel::HostSpace::GetSockOpt(
                self.fd,
                level,
                name,
                &mut opt[0] as *mut _ as u64,
                &mut optLen as *mut _ as u64,
            )
        };

        if res < 0 {
            return Err(Error::SysError(-res as i32));
        }

        return Ok(optLen as i64);
    }

    fn SetSockOpt(&self, task: &Task, level: i32, name: i32, opt: &[u8]) -> Result<i64> {
        if self.tcpRDMA {
            return Ok(0);
        }
        /*let optlen = match level as u64 {
            LibcConst::SOL_IPV6 => {
                match name as u64 {
                    LibcConst::IPV6_V6ONLY => SocketSize::SIZEOF_INT32,
                    _ => 0,
                }
            }
            LibcConst::SOL_SOCKET => {
                match name as u64 {
                    LibcConst::SO_SNDBUF
                    | LibcConst::SO_RCVBUF
                    | LibcConst::SO_REUSEADDR => {
                        SocketSize::SIZEOF_INT32
                    }
                    _ => 0,
                }
            }
            LibcConst::SOL_TCP => {
                match name as u64 {
                    LibcConst::TCP_NODELAY => SocketSize::SIZEOF_INT32,
                    _ => 0,
                }
            }
            _ => 0,
        };

        if optlen == 0 {
            return Err(Error::SysError(SysErr::ENOPROTOOPT))
        }

        if opt.len() < optlen {
            return Err(Error::SysError(SysErr::EINVAL))
        }

        let opt = &opt[..optlen];*/

        if (level as u64) == LibcConst::SOL_SOCKET && (name as u64) == LibcConst::SO_SNDTIMEO {
            if opt.len() >= SocketSize::SIZEOF_TIMEVAL {
                let timeVal = task.CopyInObj::<Timeval>(&opt[0] as *const _ as u64)?;
                self.SetSendTimeout(timeVal.ToDuration() as i64);
            } else {
                //TODO: to be aligned with Linux, Linux allows shorter length for this flag.
                return Err(Error::SysError(SysErr::EINVAL));
            }
        }

        if (level as u64) == LibcConst::SOL_SOCKET && (name as u64) == LibcConst::SO_RCVTIMEO {
            if opt.len() >= SocketSize::SIZEOF_TIMEVAL {
                let timeVal = task.CopyInObj::<Timeval>(&opt[0] as *const _ as u64)?;
                self.SetRecvTimeout(timeVal.ToDuration() as i64);
            } else {
                //TODO: to be aligned with Linux, Linux allows shorter length for this flag.
                return Err(Error::SysError(SysErr::EINVAL));
            }
        }

        // TCP_INQ is bound to buffer implementation
        if (level as u64) == LibcConst::SOL_TCP && (name as u64) == LibcConst::TCP_INQ {
            let val: i32 = task.CopyInObj::<i32>(&opt[0] as *const _ as u64)?;

            if val == 1 {
                self.passInq.store(true, Ordering::Relaxed);
            } else {
                self.passInq.store(false, Ordering::Relaxed);
            }
        }

        let optLen = opt.len();
        let res = if optLen == 0 {
            Kernel::HostSpace::SetSockOpt(
                self.fd,
                level,
                name,
                ptr::null::<u8>() as u64,
                optLen as u32,
            )
        } else {
            Kernel::HostSpace::SetSockOpt(
                self.fd,
                level,
                name,
                &opt[0] as *const _ as u64,
                optLen as u32,
            )
        };

        if res < 0 {
            return Err(Error::SysError(-res as i32));
        }

        return Ok(res);
    }

    fn GetSockName(&self, _task: &Task, socketaddr: &mut [u8]) -> Result<i64> {
        if self.tcpRDMA {
            let fdInfo = GlobalIOMgr().GetByHost(self.fd).unwrap();
            let fdInfoLock = fdInfo.lock();
            let sockInfo = fdInfoLock.sockInfo.lock().clone();
            let ipAddr;
            let port;
            match sockInfo {
                SockInfo::RDMADataSocket(sock) => {
                    ipAddr = sock.localIpAddr;
                    port = sock.localPort;
                }
                SockInfo::RDMAServerSocket(sock) => {
                    ipAddr = sock.ipAddr;
                    port = sock.port;
                }
                SockInfo::Socket(sock) => {
                    ipAddr = sock.ipAddr;
                    port = sock.port;
                }
                _ => {
                    panic!("Incorrect sockInfo")
                }
            }
            debug!("GetSockName, ipAddr: {}, port: {}", ipAddr, port);
            let sockAddr = SockAddr::Inet(SockAddrInet {
                Family: AFType::AF_INET as u16,
                Port: port,
                Addr: ipAddr.to_be_bytes(),
                Zero: [0; 8],
            });
            let len = socketaddr.len() as usize;
            sockAddr.Marsh(socketaddr, len)?;

            //TODO: handle unhappy case
            return Ok(len as i64);
        }
        let len = socketaddr.len() as i32;

        let res = Kernel::HostSpace::GetSockName(
            self.fd,
            &socketaddr[0] as *const _ as u64,
            &len as *const _ as u64,
        );
        if res < 0 {
            return Err(Error::SysError(-res as i32));
        }

        return Ok(len as i64);
    }

    fn GetPeerName(&self, _task: &Task, socketaddr: &mut [u8]) -> Result<i64> {
        if self.tcpRDMA {
            let fdInfo = GlobalIOMgr().GetByHost(self.fd).unwrap();
            let fdInfoLock = fdInfo.lock();
            let sockInfo = fdInfoLock.sockInfo.lock().clone();
            let ipAddr;
            let port;
            match sockInfo {
                SockInfo::RDMADataSocket(sock) => {
                    ipAddr = sock.peerIpAddr;
                    port = sock.peerPort;
                }
                SockInfo::RDMAServerSocket(_sock) => {
                    return Err(Error::SysError(SysErr::ENOTCONN));
                }
                SockInfo::Socket(_sock) => {
                    return Err(Error::SysError(SysErr::ENOTCONN));
                }
                _ => {
                    panic!("Incorrect sockInfo")
                }
            }
            debug!("GetPeerName, ipAddr: {}, port: {}", ipAddr, port);
            let sockAddr = SockAddr::Inet(SockAddrInet {
                Family: AFType::AF_INET as u16,
                Port: port,
                Addr: ipAddr.to_be_bytes(),
                Zero: [0; 8],
            });
            let len = sockAddr.Len();
            sockAddr.Marsh(socketaddr, len)?;
            //TODO: handle unhappy case
            return Ok(len as i64);
        }
        let len = socketaddr.len() as i32;
        let res = Kernel::HostSpace::GetPeerName(
            self.fd,
            &socketaddr[0] as *const _ as u64,
            &len as *const _ as u64,
        );
        if res < 0 {
            return Err(Error::SysError(-res as i32));
        }

        return Ok(len as i64);
    }

    fn RecvMsg(
        &self,
        task: &Task,
        dsts: &mut [IoVec],
        flags: i32,
        deadline: Option<Time>,
        senderRequested: bool,
        controlDataLen: usize,
    ) -> Result<(i64, i32, Option<(SockAddr, usize)>, Vec<u8>)> {
        //todo: we don't support MSG_ERRQUEUE
        if flags & MsgType::MSG_ERRQUEUE != 0 {
            // Pretend we have an empty error queue.
            return Err(Error::SysError(SysErr::EAGAIN));
        }

        if flags
            & !(MsgType::MSG_DONTWAIT
                | MsgType::MSG_PEEK
                | MsgType::MSG_TRUNC
                | MsgType::MSG_CTRUNC
                | MsgType::MSG_WAITALL)
            != 0
        {
            return Err(Error::SysError(SysErr::EINVAL));
        }

        let waitall = (flags & MsgType::MSG_WAITALL) != 0;
        let dontwait = (flags & MsgType::MSG_DONTWAIT) != 0;
        let trunc = (flags & MsgType::MSG_TRUNC) != 0;
        let peek = (flags & MsgType::MSG_PEEK) != 0;

        if self.SocketBufEnabled() {
            if self.SocketBuf().RClosed() {
                let senderAddr = if senderRequested {
                    let addr = self.remoteAddr.lock().as_ref().unwrap().clone();
                    let l = addr.Len();
                    Some((addr, l))
                } else {
                    None
                };

                let (retFlags, controlData) = self.prepareControlMessage(controlDataLen);
                return Ok((0 as i64, retFlags, senderAddr, controlData));
            }

            let len = IoVec::NumBytes(dsts);
            let data = if trunc { Some(Iovs(dsts).Data()) } else { None };

            let mut iovs = dsts;

            let mut count = 0;
            let mut tmp;
            let socketType = self.SocketBufType();

            let general = task.blocker.generalEntry.clone();
            self.EventRegister(task, &general, EVENT_READ);
            defer!(self.EventUnregister(task, &general));

            'main: loop {
                loop {
                    match self.ReadFromBuf(task, socketType.clone(), iovs, peek) {
                        Err(Error::SysError(SysErr::EWOULDBLOCK)) => {
                            if count > 0 {
                                if dontwait || !waitall {
                                    break 'main;
                                }
                            }

                            if count == len as i64 {
                                break 'main;
                            }

                            if count == 0 && dontwait {
                                return Err(Error::SysError(SysErr::EWOULDBLOCK));
                            }

                            break;
                        }
                        Err(e) => {
                            if count > 0 {
                                break 'main;
                            }
                            return Err(e);
                        }
                        Ok(n) => {
                            if n == 0 {
                                break 'main;
                            }

                            count += n;
                            if count == len as i64 || peek {
                                break 'main;
                            }

                            tmp = Iovs(iovs).DropFirst(n as usize);
                            iovs = &mut tmp;
                        }
                    };
                }

                match task.blocker.BlockWithMonoTimer(true, deadline) {
                    Err(e) => {
                        if count > 0 {
                            break 'main;
                        }
                        match e {
                            Error::SysError(SysErr::ETIMEDOUT) => {
                                return Err(Error::SysError(SysErr::EAGAIN));
                            }
                            Error::ErrInterrupted => {
                                return Err(Error::SysError(SysErr::ERESTARTSYS));
                            }
                            _ => {
                                return Err(e);
                            }
                        }
                    }
                    _ => (),
                }
            }

            let senderAddr = if senderRequested {
                let addr = self.remoteAddr.lock().as_ref().unwrap().clone();
                let l = addr.Len();
                Some((addr, l))
            } else {
                None
            };

            if trunc {
                task.mm
                    .ZeroDataOutToIovs(task, &data.unwrap(), count as usize, false)?;
            }

            let (retFlags, controlData) = self.prepareControlMessage(controlDataLen);
            return Ok((count as i64, retFlags, senderAddr, controlData));
        }

        /*
        if IoVec::NumBytes(dsts) == 0 {
            return Ok((0, 0, None, SCMControlMessages::default()))
        }
        */

        /*defer!(task.GetMut().iovs.clear());
        task.V2PIovs(dsts, true, &mut task.GetMut().iovs)?;
        let iovs = &mut task.GetMut().iovs;*/

        let size = IoVec::NumBytes(dsts);
        let buf = DataBuff::New(size);
        let iovs = buf.Iovs(size);

        let mut msgHdr = MsgHdr::default();
        msgHdr.iov = &iovs[0] as *const _ as u64;
        msgHdr.iovLen = iovs.len();

        let mut addr: [u8; SIZEOF_SOCKADDR] = [0; SIZEOF_SOCKADDR];
        if senderRequested {
            msgHdr.msgName = &mut addr[0] as *mut _ as u64;
            msgHdr.nameLen = SIZEOF_SOCKADDR as u32;
        }

        let mut controlVec: Vec<u8> = vec![0; controlDataLen];
        msgHdr.msgControlLen = controlDataLen;
        if msgHdr.msgControlLen != 0 {
            msgHdr.msgControl = &mut controlVec[0] as *mut _ as u64;
        } else {
            msgHdr.msgControl = ptr::null::<u8>() as u64;
        }

        let general = task.blocker.generalEntry.clone();
        self.EventRegister(task, &general, EVENT_READ);
        defer!(self.EventUnregister(task, &general));

        let mut res = if msgHdr.msgControlLen != 0 {
            Kernel::HostSpace::IORecvMsg(
                self.fd,
                &mut msgHdr as *mut _ as u64,
                flags | MsgType::MSG_DONTWAIT,
                false,
            ) as i32
        } else {
            Kernel::HostSpace::IORecvfrom(
                self.fd,
                buf.Ptr(),
                size,
                flags | MsgType::MSG_DONTWAIT,
                msgHdr.msgName,
                &msgHdr.nameLen as *const _ as u64,
            ) as i32
        };

        while res == -SysErr::EWOULDBLOCK && flags & MsgType::MSG_DONTWAIT == 0 {
            match task.blocker.BlockWithMonoTimer(true, deadline) {
                Err(Error::ErrInterrupted) => {
                    return Err(Error::SysError(SysErr::ERESTARTSYS));
                }
                Err(Error::SysError(SysErr::ETIMEDOUT)) => {
                    return Err(Error::SysError(SysErr::EAGAIN));
                }
                Err(e) => {
                    return Err(e);
                }
                _ => (),
            }

            res = if msgHdr.msgControlLen != 0 {
                Kernel::HostSpace::IORecvMsg(
                    self.fd,
                    &mut msgHdr as *mut _ as u64,
                    flags | MsgType::MSG_DONTWAIT,
                    false,
                ) as i32
            } else {
                Kernel::HostSpace::IORecvfrom(
                    self.fd,
                    buf.Ptr(),
                    size,
                    flags | MsgType::MSG_DONTWAIT,
                    msgHdr.msgName,
                    &msgHdr.nameLen as *const _ as u64,
                ) as i32
            };
        }

        if res < 0 {
            return Err(Error::SysError(-res as i32));
        }

        let msgFlags = msgHdr.msgFlags & !MsgType::MSG_CTRUNC;
        let senderAddr = if senderRequested
            // for tcp connect, recvmsg get nameLen=0 msg
            && msgHdr.nameLen >= 4
        {
            let addr = GetAddr(addr[0] as i16, &addr[0..msgHdr.nameLen as usize])?;
            let l = addr.Len();
            Some((addr, l))
        } else {
            None
        };

        controlVec.resize(msgHdr.msgControlLen, 0);

        // todo: need to handle partial copy
        let count = if res < buf.buf.len() as i32 {
            res
        } else {
            buf.buf.len() as i32
        };
        let _len = task.CopyDataOutToIovs(&buf.buf[0..count as usize], dsts, false)?;
        return Ok((res as i64, msgFlags, senderAddr, controlVec));
    }

    fn SendMsg(
        &self,
        task: &Task,
        srcs: &[IoVec],
        flags: i32,
        msgHdr: &mut MsgHdr,
        deadline: Option<Time>,
    ) -> Result<i64> {
        if self.SocketBufEnabled() {
            if self.SocketBuf().WClosed() {
                return Err(Error::SysError(SysErr::EPIPE));
            }

            if msgHdr.msgName != 0 || msgHdr.msgControl != 0 {
                panic!("Hostnet Socketbuf doesn't supprot MsgHdr");
            }

            let len = Iovs(srcs).Count();
            let mut count = 0;
            let mut srcs = srcs;
            let mut tmp;
            let socketType = self.SocketBufType();
            let general = task.blocker.generalEntry.clone();
            self.EventRegister(task, &general, EVENT_WRITE);
            defer!(self.EventUnregister(task, &general));

            loop {
                loop {
                    match self.WriteToBuf(task, socketType.clone(), srcs) {
                        Err(Error::SysError(SysErr::EWOULDBLOCK)) => {
                            if flags & MsgType::MSG_DONTWAIT != 0 {
                                if count > 0 {
                                    return Ok(count);
                                }
                                return Err(Error::SysError(SysErr::EWOULDBLOCK));
                            }

                            if count > 0 {
                                return Ok(count);
                            }

                            if flags & MsgType::MSG_DONTWAIT != 0 {
                                return Err(Error::SysError(SysErr::EWOULDBLOCK));
                            }

                            break;
                        }
                        Err(e) => {
                            if count > 0 {
                                return Ok(count);
                            }

                            return Err(e);
                        }
                        Ok(n) => {
                            count += n;
                            if count == len as i64 {
                                return Ok(count);
                            }
                            tmp = Iovs(srcs).DropFirst(n as usize);
                            srcs = &mut tmp;
                        }
                    }
                }

                match task.blocker.BlockWithMonoTimer(true, deadline) {
                    Err(Error::SysError(SysErr::ETIMEDOUT)) => {
                        if count > 0 {
                            return Ok(count);
                        }
                        return Err(Error::SysError(SysErr::EWOULDBLOCK));
                    }
                    Err(e) => {
                        if count > 0 {
                            return Ok(count);
                        }
                        return Err(e);
                    }
                    _ => (),
                }
            }
        }

        if flags
            & !(MsgType::MSG_DONTWAIT
                | MsgType::MSG_EOR
                | MsgType::MSG_FASTOPEN
                | MsgType::MSG_MORE
                | MsgType::MSG_NOSIGNAL)
            != 0
        {
            return Err(Error::SysError(SysErr::EINVAL));
        }

        // Handle UDP over RDMA
        if self.udpRDMA {
            let totalLen = Iovs(srcs).Count();
            if totalLen > UDP_BUF_COUNT {
                return Err(Error::SysError(SysErr::EINVAL));
            }
            let sockInfo = GlobalIOMgr()
                .GetByHost(self.fd)
                .unwrap()
                .lock()
                .sockInfo
                .lock()
                .clone();
            let port;
            match sockInfo {
                SockInfo::Socket(sockInfo) => {
                    if sockInfo.port == 0 {
                        port = 16868u16.to_le(); // TODO: Assign an ephemeral port
                        *GlobalIOMgr()
                            .GetByHost(self.fd)
                            .unwrap()
                            .lock()
                            .sockInfo
                            .lock() = SockInfo::Socket(SocketInfo { ipAddr: 0, port });
                        GlobalRDMASvcCli()
                            .portToFdInfoMappings
                            .lock()
                            .insert(port, GlobalIOMgr().GetByHost(self.fd).unwrap().clone());
                    } else {
                        port = sockInfo.port;
                    }
                }
                _ => {
                    panic!("SockInfo: {:?} is not allowed for UDP RDMA", sockInfo);
                }
            }
            let (udpBuffAddr, udpBuffIdx) = GlobalRDMASvcCli()
                .udpSentBufferAllocator
                .lock()
                .GetFreeBuffer();
            if udpBuffAddr == 0 {
                // TODO: wait for buffer available.
            }

            let udpPacket = unsafe { &mut (*(udpBuffAddr as *mut UDPPacket)) };
            udpPacket.srcPort = port;
            udpPacket.length = totalLen as u16;

            let dstAddr = unsafe {
                GetAddr(
                    *(msgHdr.msgName as *const i16),
                    slice::from_raw_parts(msgHdr.msgName as *const u8, msgHdr.nameLen as usize),
                )
            }.unwrap();
            match dstAddr {
                SockAddr::Inet(ipv4) => {
                    udpPacket.dstIpAddr = u32::from_be_bytes(ipv4.Addr);
                    udpPacket.dstPort = ipv4.Port.to_le();
                }
                _ => {
                    panic!("dstAddr: {:?} can't enable RDMA!", dstAddr);
                }
            }
            
            let dstIovs = [IoVec{
                start: udpBuffAddr + UDP_BUFF_OFFSET as u64,
                len: totalLen
            }];

            // copy mm
            let _cnt = task.mm.CopyIovsInFromIovs(task, srcs, &dstIovs, false)?;
            let _res = GlobalRDMASvcCli().sendUDPPacket(udpBuffIdx);
        }

        //TODO: Should impelement RDMA for TCP SendMsg
        let size = IoVec::NumBytes(srcs);
        let mut buf = DataBuff::New(size);
        let len = task.CopyDataInFromIovs(&mut buf.buf, srcs, true)?;
        let iovs = buf.Iovs(len);

        msgHdr.iov = &iovs[0] as *const _ as u64;
        msgHdr.iovLen = iovs.len();
        msgHdr.msgFlags = 0;

        let mut res = if msgHdr.msgControlLen > 0 {
            Kernel::HostSpace::IOSendMsg(
                self.fd,
                msgHdr as *const _ as u64,
                flags | MsgType::MSG_DONTWAIT,
                false,
            ) as i32
        } else {
            Kernel::HostSpace::IOSendto(
                self.fd,
                buf.Ptr(),
                len,
                flags | MsgType::MSG_DONTWAIT,
                msgHdr.msgName,
                msgHdr.nameLen,
            ) as i32
        };

        while res == -SysErr::EWOULDBLOCK && flags & MsgType::MSG_DONTWAIT == 0 {
            let general = task.blocker.generalEntry.clone();

            self.EventRegister(task, &general, EVENT_WRITE);
            defer!(self.EventUnregister(task, &general));
            match task.blocker.BlockWithMonoTimer(true, deadline) {
                Err(Error::SysError(SysErr::ETIMEDOUT)) => {
                    return Err(Error::SysError(SysErr::EAGAIN))
                }
                Err(e) => {
                    return Err(e);
                }
                _ => (),
            }

            res = if msgHdr.msgControlLen > 0 {
                Kernel::HostSpace::IOSendMsg(
                    self.fd,
                    msgHdr as *const _ as u64,
                    flags | MsgType::MSG_DONTWAIT,
                    false,
                ) as i32
            } else {
                Kernel::HostSpace::IOSendto(
                    self.fd,
                    buf.Ptr(),
                    len,
                    flags | MsgType::MSG_DONTWAIT,
                    msgHdr.msgName,
                    msgHdr.nameLen,
                ) as i32
            };
        }

        if res < 0 {
            return Err(Error::SysError(-res as i32));
        }

        return Ok(res as i64);
    }

    fn SetRecvTimeout(&self, ns: i64) {
        self.recv.store(ns, Ordering::Relaxed)
    }

    fn SetSendTimeout(&self, ns: i64) {
        self.send.store(ns, Ordering::Relaxed)
    }

    fn RecvTimeout(&self) -> i64 {
        return self.recv.load(Ordering::Relaxed);
    }

    fn SendTimeout(&self) -> i64 {
        return self.send.load(Ordering::Relaxed);
    }

    fn State(&self) -> u32 {
        let mut info = TCPInfo::default();
        let mut len = SocketSize::SIZEOF_TCPINFO;

        let ret = HostSpace::GetSockOpt(
            self.fd,
            LibcConst::SOL_TCP as _,
            LibcConst::TCP_INFO as _,
            &mut info as *mut _ as u64,
            &mut len as *mut _ as u64,
        ) as i32;

        if ret < 0 {
            if ret != -SysErr::ENOPROTOOPT {
                error!(
                    "fail to Failed to get TCP socket info from {} with error {}",
                    self.fd, ret
                );

                // For non-TCP sockets, silently ignore the failure.
                return 0;
            }
        }

        if len != SocketSize::SIZEOF_TCPINFO {
            error!("Failed to get TCP socket info getsockopt(2) returned {} bytes, expecting {} bytes.", SocketSize::SIZEOF_TCPINFO, ret);
            return 0;
        }

        return info.State as u32;
    }

    fn Type(&self) -> (i32, i32, i32) {
        return (self.family, self.stype, -1);
    }
}

pub struct SocketProvider {
    pub family: i32,
}

impl Provider for SocketProvider {
    fn Socket(&self, task: &Task, stype: i32, protocol: i32) -> Result<Option<Arc<File>>> {
        let nonblocking = stype & SocketFlags::SOCK_NONBLOCK != 0;
        let stype = stype & SocketType::SOCK_TYPE_MASK;

        let res =
            Kernel::HostSpace::Socket(self.family, stype | SocketFlags::SOCK_CLOEXEC, protocol);
        if res < 0 {
            return Err(Error::SysError(-res as i32));
        }

        let fd = res as i32;
        // error!("SocketProvider::Socket, fd: {}", fd);

        let file;
        if SHARESPACE.config.read().EnableRDMA {
            let socketType = SocketBufType::TCPInit;

            file = newSocketFile(
                task,
                self.family,
                fd,
                stype & SocketType::SOCK_TYPE_MASK,
                nonblocking,
                socketType,
                None,
            )?;
        } else if SHARESPACE.config.read().UringIO
            && (self.family == AFType::AF_INET || self.family == AFType::AF_INET6)
            && stype == SockType::SOCK_STREAM
        {
            let socketType = UringSocketType::TCPInit;

            file = newUringSocketFile(
                task,
                self.family,
                fd,
                stype & SocketType::SOCK_TYPE_MASK,
                nonblocking,
                Queue::default(),
                socketType,
                None,
            )?;
        } else {
            file = newHostSocketFile(
                task,
                self.family,
                fd,
                stype & SocketType::SOCK_TYPE_MASK,
                nonblocking,
                None,
            )?;
        }

        return Ok(Some(Arc::new(file)));
    }

    fn Pair(
        &self,
        _task: &Task,
        _stype: i32,
        _protocol: i32,
    ) -> Result<Option<(Arc<File>, Arc<File>)>> {
        /*if self.family == AFType::AF_UNIX {
            let fds: [i32; 2] = [0; 2];

            let res = Kernel::HostSpace::SocketPair(self.family, stype | SocketFlags::SOCK_CLOEXEC, protocol, &fds[0] as *const _ as u64);
            if res < 0 {
                return Err(Error::SysError(-res as i32))
            }

            let file0 = newSocketFile(task, self.family, fds[0], stype & SocketFlags::SOCK_NONBLOCK != 0)?;
            let file1 = newSocketFile(task, self.family, fds[1], stype & SocketFlags::SOCK_NONBLOCK != 0)?;

            return Ok(Some((Arc::new(file0), Arc::new(file1))));
        }*/

        return Err(Error::SysError(SysErr::EOPNOTSUPP));
    }
}

pub fn Init() {
    for family in [AFType::AF_INET, AFType::AF_INET6, AFType::AF_NETLINK].iter() {
        FAMILIAES
            .write()
            .RegisterProvider(*family, Box::new(SocketProvider { family: *family }))
    }
}<|MERGE_RESOLUTION|>--- conflicted
+++ resolved
@@ -1180,13 +1180,7 @@
             _ => panic!("socket::listen unexpect buf type {:?}", socketBuf), // panic?
         };
 
-<<<<<<< HEAD
-        acceptQueue.lock().SetQueueLen(len as usize);
-
         let res = if self.tcpRDMA {
-=======
-        let res = if self.enableRDMA {
->>>>>>> 86c2388b
             // Kernel::HostSpace::RDMAListen(self.fd, backlog, asyncAccept, acceptQueue.clone())
             let fdInfo = GlobalIOMgr().GetByHost(self.fd).unwrap();
             let socketInfo = fdInfo.lock().sockInfo.lock().clone();
