--- conflicted
+++ resolved
@@ -2999,12 +2999,9 @@
         Self::PHY_LOWER_ADDR + Self::KERNEL_MEM_INIT_REGION_SIZE * Self::ONE_GB;
 
     // memory layout
-<<<<<<< HEAD
     #[cfg(target_arch = "x86_64")]
     pub const USER_UPPER_ADDR: u64 = Self::PHY_LOWER_ADDR;
 
-=======
->>>>>>> 9a01d834
     // PHY_LOWER_ADDR: qkernel image 512MB
     pub const QKERNEL_IMAGE_SIZE: u64 = 1024 * Self::ONE_MB;
     pub const QKERNEL_IMAGE_END: u64 = Self::PHY_LOWER_ADDR + Self::QKERNEL_IMAGE_SIZE;
@@ -3056,8 +3053,7 @@
     //
     // Page not backed up by guest physical frame, access causes KVM_EXIT_MMIO.
     //
-    pub const HYPERCALL_MMIO_BASE: u64 = Self::PHY_LOWER_ADDR
-                                         - Self::PAGE_SIZE;
+    pub const HYPERCALL_MMIO_BASE: u64 = Self::PHY_LOWER_ADDR - Self::PAGE_SIZE;
     pub const HYPERCALL_MMIO_SIZE: u64 = Self::PAGE_SIZE;
 }
 
