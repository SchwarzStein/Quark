--- conflicted
+++ resolved
@@ -266,21 +266,12 @@
                                 .rdmaIdToSocketMappings
                                 .lock()
                                 .get(&response.sockfd)
-<<<<<<< HEAD
-                                {
-                                    Some(sockFdVal) => *sockFdVal,
-                                    None => {
-                                        panic!("RDMARespMsg::RDMAConnect, Can't find sockfd based on rdmaId: {}", response.sockfd);
-                                    }
-                                };
-=======
                             {
                                 Some(sockFdVal) => *sockFdVal,
                                 None => {
                                     panic!("RDMARespMsg::RDMAConnect, Can't find sockfd based on rdmaId: {}", response.sockfd);
                                 }
                             };
->>>>>>> 7c5a3fe3
 
                             let sockInfo = GlobalIOMgr()
                                 .GetByHost(sockfd)
@@ -293,11 +284,7 @@
                                 SockInfo::Socket(_) => {
                                     let ioBufIndex = response.ioBufIndex as usize;
                                     let shareRegion = self.cliShareRegion.lock();
-<<<<<<< HEAD
                                     let sockBuf = SocketBuff(Arc::new(SocketBuffIntern::InitWithShareMemory(
-=======
-                                    let sockBuf = Arc::new(SocketBuff::InitWithShareMemory(
->>>>>>> 7c5a3fe3
                                         MemoryDef::DEFAULT_BUF_PAGE_COUNT,
                                         &shareRegion.ioMetas[ioBufIndex].readBufAtoms as *const _
                                             as u64,
@@ -308,11 +295,7 @@
                                         &shareRegion.iobufs[ioBufIndex].read as *const _ as u64,
                                         &shareRegion.iobufs[ioBufIndex].write as *const _ as u64,
                                         false,
-<<<<<<< HEAD
                                     )));
-=======
-                                    ));
->>>>>>> 7c5a3fe3
 
                                     let dataSock = RDMADataSock::New(
                                         response.sockfd,
@@ -342,7 +325,6 @@
                                 }
                                 _ => {
                                     panic!("RDMARespMsg::RDMAConnect, SockInfo is not correct type: {:?}", sockInfo);
-<<<<<<< HEAD
                                 }
                             }
                         }
@@ -352,13 +334,13 @@
                                 .rdmaIdToSocketMappings
                                 .lock()
                                 .get(&response.sockfd)
-                                {
-                                    Some(sockFdVal) => *sockFdVal,
-                                    None => {
-                                        debug!("RDMARespMsg::RDMAAccept, Can't find sockfd based on rdmaId: {}", response.sockfd);
-                                        break;
-                                    }
-                                };
+                            {
+                                Some(sockFdVal) => *sockFdVal,
+                                None => {
+                                    debug!("RDMARespMsg::RDMAAccept, Can't find sockfd based on rdmaId: {}", response.sockfd);
+                                    break;
+                                }
+                            };
 
                             let sockInfo = GlobalIOMgr()
                                 .GetByHost(sockfd)
@@ -439,127 +421,12 @@
                                 }
                             }
                         }
-=======
-                                }
-                            }
-                        }
-                        RDMARespMsg::RDMAAccept(response) => {
-                            // debug!("RDMARespMsg::RDMAAccept, response: {:?}", response);
-                            let sockfd = match self
-                                .rdmaIdToSocketMappings
-                                .lock()
-                                .get(&response.sockfd)
-                            {
-                                Some(sockFdVal) => *sockFdVal,
-                                None => {
-                                    debug!("RDMARespMsg::RDMAAccept, Can't find sockfd based on rdmaId: {}", response.sockfd);
-                                    break;
-                                }
-                            };
-
-                            let sockInfo = GlobalIOMgr()
-                                .GetByHost(sockfd)
-                                .unwrap()
-                                .lock()
-                                .sockInfo
-                                .lock()
-                                .clone();
-                            match sockInfo {
-                                SockInfo::RDMAServerSocket(rdmaServerSock) => {
-                                    // let fd = unsafe { libc::socket(AFType::AF_INET, SOCK_STREAM, 0) };
-                                    let fd = self.CreateSocket() as i32;
-                                    let rdmaId = GlobalRDMASvcCli()
-                                        .nextRDMAId
-                                        .fetch_add(1, Ordering::Release);
-                                    self.rdmaIdToSocketMappings.lock().insert(rdmaId, fd);
-                                    let ioBufIndex = response.ioBufIndex as usize;
-                                    let shareRegion = self.cliShareRegion.lock();
-                                    let sockBuf = Arc::new(SocketBuff::InitWithShareMemory(
-                                        MemoryDef::DEFAULT_BUF_PAGE_COUNT,
-                                        &shareRegion.ioMetas[ioBufIndex].readBufAtoms as *const _
-                                            as u64,
-                                        &shareRegion.ioMetas[ioBufIndex].writeBufAtoms as *const _
-                                            as u64,
-                                        &shareRegion.ioMetas[ioBufIndex].consumeReadData as *const _
-                                            as u64,
-                                        &shareRegion.iobufs[ioBufIndex].read as *const _ as u64,
-                                        &shareRegion.iobufs[ioBufIndex].write as *const _ as u64,
-                                        false,
-                                    ));
-
-                                    let dataSock = RDMADataSock::New(
-                                        rdmaId,
-                                        sockBuf.clone(),
-                                        response.channelId,
-                                        response.srcIpAddr,
-                                        response.srcPort,
-                                        response.dstIpAddr,
-                                        response.dstPort,
-                                    );
-
-                                    *GlobalIOMgr()
-                                        .GetByHost(fd as i32)
-                                        .unwrap()
-                                        .lock()
-                                        .sockInfo
-                                        .lock() = SockInfo::RDMADataSocket(dataSock);
-
-                                    let sockAddr = SockAddr::Inet(SockAddrInet {
-                                        Family: AFType::AF_INET as u16,
-                                        Port: response.dstPort,
-                                        Addr: response.dstIpAddr.to_be_bytes(),
-                                        Zero: [0; 8],
-                                    });
-                                    let mut tcpSockAddr = TcpSockAddr::default();
-                                    let len = sockAddr.Len();
-                                    let _res = sockAddr.Marsh(&mut tcpSockAddr.data, len);
-                                    let (trigger, _tmp) = rdmaServerSock
-                                        .acceptQueue
-                                        .lock()
-                                        .EnqSocket(fd, tcpSockAddr, len as u32, sockBuf);
-
-                                    self.channelToSocketMappings
-                                        .lock()
-                                        .insert(response.channelId, rdmaId);
-
-                                    if trigger {
-                                        GlobalIOMgr()
-                                            .GetByHost(sockfd)
-                                            .unwrap()
-                                            .lock()
-                                            .waitInfo
-                                            .Notify(EVENT_IN);
-                                    }
-                                }
-                                _ => {
-                                    panic!("RDMARespMsg::RDMAAccept, SockInfo is not correct type: {:?}", sockInfo);
-                                }
-                            }
-                        }
->>>>>>> 7c5a3fe3
                         RDMARespMsg::RDMANotify(response) => {
                             // debug!("RDMARespMsg::RDMANotify, response: {:?}", response);
                             let rdmaId = match self
                                 .channelToSocketMappings
                                 .lock()
                                 .get_mut(&response.channelId)
-<<<<<<< HEAD
-                                {
-                                    Some(rdmaIdVal) => *rdmaIdVal,
-                                    None => {
-                                        debug!(
-                                        "RDMARespMsg::RDMANotify, Can't find rdmaId based on channelId: {}",
-                                        response.channelId
-                                        );
-                                        break;
-                                    }
-                                };
-
-                            let sockFd = match self.rdmaIdToSocketMappings.lock().get(&rdmaId) {
-                                Some(sockFdVal) => *sockFdVal,
-                                None => {
-                                    debug!("RDMARespMsg::RDMANotify, Can't find sockfd based on rdmaId: {}", rdmaId);
-=======
                             {
                                 Some(rdmaIdVal) => *rdmaIdVal,
                                 None => {
@@ -567,13 +434,10 @@
                                     "RDMARespMsg::RDMANotify, Can't find rdmaId based on channelId: {}",
                                     response.channelId
                                 );
->>>>>>> 7c5a3fe3
                                     break;
                                 }
                             };
 
-<<<<<<< HEAD
-=======
                             let sockFd = match self.rdmaIdToSocketMappings.lock().get(&rdmaId) {
                                 Some(sockFdVal) => *sockFdVal,
                                 None => {
@@ -582,7 +446,6 @@
                                 }
                             };
 
->>>>>>> 7c5a3fe3
                             if response.event & EVENT_IN != 0 {
                                 let waitInfo = GlobalIOMgr()
                                     .GetByHost(sockFd)
@@ -609,18 +472,6 @@
                                 .channelToSocketMappings
                                 .lock()
                                 .get_mut(&response.channelId)
-<<<<<<< HEAD
-                                {
-                                    Some(rdmaIdVal) => *rdmaIdVal,
-                                    None => {
-                                        //     debug!(
-                                        //     "RDMARespMsg::RDMAFinNotify, Can't find rdmaId based on channelId: {}",
-                                        //     response.channelId
-                                        // );
-                                        break;
-                                    }
-                                };
-=======
                             {
                                 Some(rdmaIdVal) => *rdmaIdVal,
                                 None => {
@@ -631,7 +482,6 @@
                                     break;
                                 }
                             };
->>>>>>> 7c5a3fe3
 
                             let sockFd = match self.rdmaIdToSocketMappings.lock().get(&rdmaId) {
                                 Some(sockFdVal) => *sockFdVal,
