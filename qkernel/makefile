--- conflicted
+++ resolved
@@ -2,10 +2,6 @@
 kernel := ../build/qkernel.bin
 cc_kernel = ../build/qkernel_cc.bin
 kernel_debug := ../build/qkernel_d.bin
-<<<<<<< HEAD
-=======
-cc_kernel = ../build/qkernel_cc.bin
->>>>>>> 252bd00f
 cc_kernel_debug := ../build/qkernel_d_cc.bin
 target ?= $(arch)-qkernel
 qkernel := ../target/$(target)/release/libqkernel.a
@@ -36,10 +32,7 @@
 	@ld -n --gc-sections -T $(linker_script) -o $(kernel_debug) \
 		$(assembly_object_files) $(qkernel_debug)
 
-<<<<<<< HEAD
-=======
 
->>>>>>> 252bd00f
 $(cc_kernel): cc_kernel $(assembly_object_files)
 	@ld -n --gc-sections -T $(linker_script) -o $(kernel) \
 		$(assembly_object_files) $(qkernel)
